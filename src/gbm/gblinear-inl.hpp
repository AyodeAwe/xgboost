#ifndef XGBOOST_GBM_GBLINEAR_INL_HPP_
#define XGBOOST_GBM_GBLINEAR_INL_HPP_
/*!
 * \file gblinear-inl.hpp
 * \brief Implementation of Linear booster, with L1/L2 regularization: Elastic Net
 *        the update rule is parallel coordinate descent (shotgun)
 * \author Tianqi Chen
 */
#include <vector>
#include <string>
#include <sstream>
#include <algorithm>
#include "./gbm.h"
#include "../tree/updater.h"

namespace xgboost {
namespace gbm {
/*!
 * \brief gradient boosted linear model
 * \tparam FMatrix the data type updater taking
 */
class GBLinear : public IGradBooster {
 public:
  virtual ~GBLinear(void) {
  }
  // set model parameters
  virtual void SetParam(const char *name, const char *val) {
    using namespace std;
    if (!strncmp(name, "bst:", 4)) {
      param.SetParam(name + 4, val);
    }
    if (model.weight.size() == 0) {
      model.param.SetParam(name, val);
    }
  }
  virtual void LoadModel(utils::IStream &fi, bool with_pbuffer) {
    model.LoadModel(fi);
  }
  virtual void SaveModel(utils::IStream &fo, bool with_pbuffer) const {
    model.SaveModel(fo);
  }
  virtual void InitModel(void) {
    model.InitModel();
  }
  virtual void DoBoost(IFMatrix *p_fmat,
                       int64_t buffer_offset,
                       const BoosterInfo &info,
                       std::vector<bst_gpair> *in_gpair) {
    std::vector<bst_gpair> &gpair = *in_gpair;
    const int ngroup = model.param.num_output_group;
    const std::vector<bst_uint> &rowset = p_fmat->buffered_rowset();
    // for all the output group
    for (int gid = 0; gid < ngroup; ++gid) {
      double sum_grad = 0.0, sum_hess = 0.0;
      const bst_omp_uint ndata = static_cast<bst_omp_uint>(rowset.size());
      #pragma omp parallel for schedule(static) reduction(+: sum_grad, sum_hess)
      for (bst_omp_uint i = 0; i < ndata; ++i) {
        bst_gpair &p = gpair[rowset[i] * ngroup + gid];
        if (p.hess >= 0.0f) {
          sum_grad += p.grad; sum_hess += p.hess;
        }
      }
      // remove bias effect
      bst_float dw = static_cast<bst_float>(
          param.learning_rate * param.CalcDeltaBias(sum_grad, sum_hess, model.bias()[gid]));
      model.bias()[gid] += dw;
      // update grad value
      #pragma omp parallel for schedule(static)
      for (bst_omp_uint i = 0; i < ndata; ++i) {
        bst_gpair &p = gpair[rowset[i] * ngroup + gid];
        if (p.hess >= 0.0f) {
          p.grad += p.hess * dw;
        }
      }
    }
    utils::IIterator<ColBatch> *iter = p_fmat->ColIterator();
    while (iter->Next()) {
      // number of features
      const ColBatch &batch = iter->Value();
      const bst_omp_uint nfeat = static_cast<bst_omp_uint>(batch.size);
      #pragma omp parallel for schedule(static)
      for (bst_omp_uint i = 0; i < nfeat; ++i) {
        const bst_uint fid = batch.col_index[i];
        ColBatch::Inst col = batch[i];
        for (int gid = 0; gid < ngroup; ++gid) {
          double sum_grad = 0.0, sum_hess = 0.0;
          for (bst_uint j = 0; j < col.length; ++j) {
            const float v = col[j].fvalue;
            bst_gpair &p = gpair[col[j].index * ngroup + gid];
            if (p.hess < 0.0f) continue;
            sum_grad += p.grad * v;
            sum_hess += p.hess * v * v;
          }
          float &w = model[fid][gid];
          bst_float dw = static_cast<bst_float>(param.learning_rate * param.CalcDelta(sum_grad, sum_hess, w));
          w += dw;
          // update grad value
          for (bst_uint j = 0; j < col.length; ++j) {
            bst_gpair &p = gpair[col[j].index * ngroup + gid];
            if (p.hess < 0.0f) continue;
            p.grad += p.hess * col[j].fvalue * dw;
          }
        }
      }
    }
  }

  virtual void Predict(IFMatrix *p_fmat,
                       int64_t buffer_offset,
                       const BoosterInfo &info,
                       std::vector<float> *out_preds,
                       unsigned ntree_limit = 0) {
    utils::Check(ntree_limit == 0,
                 "GBLinear::Predict ntrees is only valid for gbtree predictor");
    std::vector<float> &preds = *out_preds;
    preds.resize(0);
    // start collecting the prediction
    utils::IIterator<RowBatch> *iter = p_fmat->RowIterator();
    const int ngroup = model.param.num_output_group;
    while (iter->Next()) {
      const RowBatch &batch = iter->Value();
      utils::Assert(batch.base_rowid * ngroup == preds.size(),
                    "base_rowid is not set correctly");
      // output convention: nrow * k, where nrow is number of rows
      // k is number of group
      preds.resize(preds.size() + batch.size * ngroup);
      // parallel over local batch
      const bst_omp_uint nsize = static_cast<bst_omp_uint>(batch.size);
      #pragma omp parallel for schedule(static)
      for (bst_omp_uint i = 0; i < nsize; ++i) {
        const size_t ridx = batch.base_rowid + i;
        // loop over output groups
        for (int gid = 0; gid < ngroup; ++gid) {
          this->Pred(batch[i], &preds[ridx * ngroup]);
        }
      }
    }
  }
<<<<<<< HEAD
=======
  virtual void PredictLeaf(IFMatrix *p_fmat,
                           const BoosterInfo &info,
                           std::vector<float> *out_preds,
                           unsigned ntree_limit = 0) {
    utils::Error("gblinear does not support predict leaf index");
  }
  virtual std::vector<std::string> DumpModel(const utils::FeatMap& fmap, int option) {
    std::stringstream fo("");
    fo << "bias:\n";
    for (int i = 0; i < model.param.num_output_group; ++i) {
      fo << model.bias()[i] << std::endl;
    }
    fo << "weight:\n";
    for (int i = 0; i < model.param.num_output_group; ++i) {
      for (int j = 0; j <model.param.num_feature; ++j) {
        fo << model[i][j] << std::endl;
      }
    }
    std::vector<std::string> v;
    v.push_back(fo.str());
    return v;
  }
>>>>>>> b8986727

 virtual std::vector<std::string> DumpModel(const utils::FeatMap& fmap, int option) {
    std::stringstream fo("");
    fo << "bias:\n";
    for (int i = 0; i < model.param.num_output_group; ++i) {
      fo << model.bias()[i] << std::endl;
    }
    fo << "weight:\n";
    for (int i = 0; i < model.param.num_output_group; ++i) {
      for (int j = 0; j <model.param.num_feature; ++j) {
        fo << model[i][j] << std::endl;
      }
    }
    std::vector<std::string> v;
    v.push_back(fo.str());
    return v;
 }
  
 protected:
  inline void Pred(const RowBatch::Inst &inst, float *preds) {
    for (int gid = 0; gid < model.param.num_output_group; ++gid) {
      float psum = model.bias()[gid];
      for (bst_uint i = 0; i < inst.length; ++i) {
        psum += inst[i].fvalue * model[inst[i].index][gid];
      }
      preds[gid] = psum;
    }
  }
  // training parameter
  struct ParamTrain {
    /*! \brief learning_rate */
    float learning_rate;
    /*! \brief regularization weight for L2 norm */
    float reg_lambda;
    /*! \brief regularization weight for L1 norm */
    float reg_alpha;
    /*! \brief regularization weight for L2 norm in bias */
    float reg_lambda_bias;
    // parameter
    ParamTrain(void) {
      reg_alpha = 0.0f;
      reg_lambda = 0.0f;
      reg_lambda_bias = 0.0f;
      learning_rate = 1.0f;
    }
    inline void SetParam(const char *name, const char *val) {
      using namespace std;
      // sync-names
      if (!strcmp("eta", name)) learning_rate = static_cast<float>(atof(val));
      if (!strcmp("lambda", name)) reg_lambda = static_cast<float>(atof(val));
      if (!strcmp( "alpha", name)) reg_alpha = static_cast<float>(atof(val));
      if (!strcmp( "lambda_bias", name)) reg_lambda_bias = static_cast<float>(atof(val));
      // real names
      if (!strcmp( "learning_rate", name)) learning_rate = static_cast<float>(atof(val));
      if (!strcmp( "reg_lambda", name)) reg_lambda = static_cast<float>(atof(val));
      if (!strcmp( "reg_alpha", name)) reg_alpha = static_cast<float>(atof(val));
      if (!strcmp( "reg_lambda_bias", name)) reg_lambda_bias = static_cast<float>(atof(val));
    }
    // given original weight calculate delta
    inline double CalcDelta(double sum_grad, double sum_hess, double w) {
      if (sum_hess < 1e-5f) return 0.0f;
      double tmp = w - (sum_grad + reg_lambda * w) / (sum_hess + reg_lambda);
      if (tmp >=0) {
        return std::max(-(sum_grad + reg_lambda * w + reg_alpha) / (sum_hess + reg_lambda), -w);
      } else {
        return std::min(-(sum_grad + reg_lambda * w - reg_alpha) / (sum_hess + reg_lambda), -w);
      }
    }
    // given original weight calculate delta bias
    inline double CalcDeltaBias(double sum_grad, double sum_hess, double w) {
      return - (sum_grad + reg_lambda_bias * w) / (sum_hess + reg_lambda_bias);
    }
  };
  // model for linear booster
  class Model {
   public:
    // model parameter
    struct Param {
      // number of feature dimension
      int num_feature;
      // number of output group
      int num_output_group;
      // reserved field
      int reserved[32];
      // constructor
      Param(void) {
        num_feature = 0;
        num_output_group = 1;
        std::memset(reserved, 0, sizeof(reserved));
      }
      inline void SetParam(const char *name, const char *val) {
        using namespace std;
        if (!strcmp(name, "bst:num_feature")) num_feature = atoi(val);
        if (!strcmp(name, "num_output_group")) num_output_group = atoi(val);
      }
    };
    // parameter
    Param param;
    // weight for each of feature, bias is the last one
    std::vector<float> weight;
    // initialize the model parameter
    inline void InitModel(void) {
      // bias is the last weight
      weight.resize((param.num_feature + 1) * param.num_output_group);
      std::fill(weight.begin(), weight.end(), 0.0f);
    }
    // save the model to file
    inline void SaveModel(utils::IStream &fo) const {
      fo.Write(&param, sizeof(Param));
      fo.Write(weight);
    }
    // load model from file
    inline void LoadModel(utils::IStream &fi) {
      utils::Assert(fi.Read(&param, sizeof(Param)) != 0, "Load LinearBooster");
      fi.Read(&weight);
    }
    // model bias
    inline float* bias(void) {
      return &weight[param.num_feature * param.num_output_group];
    }
    // get i-th weight
    inline float* operator[](size_t i) {
      return &weight[i * param.num_output_group];
    }
  };
  // model field
  Model model;
  // training parameter
  ParamTrain param;
  // Per feature: shuffle index of each feature index
  std::vector<bst_uint> feat_index;
};

}  // namespace gbm
}  // namespace xgboost
#endif  // XGBOOST_GBM_GBLINEAR_INL_HPP_<|MERGE_RESOLUTION|>--- conflicted
+++ resolved
@@ -136,8 +136,6 @@
       }
     }
   }
-<<<<<<< HEAD
-=======
   virtual void PredictLeaf(IFMatrix *p_fmat,
                            const BoosterInfo &info,
                            std::vector<float> *out_preds,
@@ -160,25 +158,7 @@
     v.push_back(fo.str());
     return v;
   }
->>>>>>> b8986727
-
- virtual std::vector<std::string> DumpModel(const utils::FeatMap& fmap, int option) {
-    std::stringstream fo("");
-    fo << "bias:\n";
-    for (int i = 0; i < model.param.num_output_group; ++i) {
-      fo << model.bias()[i] << std::endl;
-    }
-    fo << "weight:\n";
-    for (int i = 0; i < model.param.num_output_group; ++i) {
-      for (int j = 0; j <model.param.num_feature; ++j) {
-        fo << model[i][j] << std::endl;
-      }
-    }
-    std::vector<std::string> v;
-    v.push_back(fo.str());
-    return v;
- }
-  
+
  protected:
   inline void Pred(const RowBatch::Inst &inst, float *preds) {
     for (int gid = 0; gid < model.param.num_output_group; ++gid) {
