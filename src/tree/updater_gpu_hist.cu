--- conflicted
+++ resolved
@@ -476,15 +476,9 @@
   /*! \brief Sum gradient for each node. */
   std::vector<GradientPair> node_sum_gradients;
   dh::DVec<GradientPair> node_sum_gradients_d;
-<<<<<<< HEAD
-  common::CompressedIterator<uint32_t> gidx;
-  size_t row_stride;
-  bst_uint row_begin_idx;  // The row offset for this shard
-=======
 
   /*! The row offset for this shard. */
   bst_uint row_begin_idx;
->>>>>>> 8a3d9d1f
   bst_uint row_end_idx;
   bst_uint n_rows;
   int n_bins;
@@ -511,15 +505,9 @@
 
   /* Init row_ptrs and row_stride */
   void InitRowPtrs(const SparsePage& row_batch) {
-<<<<<<< HEAD
-    dh::safe_cuda(cudaSetDevice(device_idx));
-    // find the maximum row size
-    auto row_iter = row_batch.offset.tbegin(device_idx);
-=======
     dh::safe_cuda(cudaSetDevice(device_id_));
     // find the maximum row size
     auto row_iter = row_batch.offset.tbegin(device_id_);
->>>>>>> 8a3d9d1f
     auto get_size = [=] __device__(size_t row) {
       return row_iter[row + 1] - row_iter[row];
     }; // NOLINT
@@ -532,106 +520,6 @@
                                 thrust::maximum<size_t>());
   }
 
-<<<<<<< HEAD
-  void InitCompressedData(const common::HistCutMatrix& hmat, const SparsePage& row_batch) {
-    n_bins = hmat.row_ptr.back();
-    null_gidx_value = hmat.row_ptr.back();
-
-    //const auto& data_vec = row_batch.data.HostVector();
-
-    // copy cuts to the GPU
-    dh::safe_cuda(cudaSetDevice(device_idx));
-    thrust::device_vector<float> cuts_d(hmat.cut);
-    thrust::device_vector<size_t> cut_row_ptrs_d(hmat.row_ptr);
-
-    // allocate compressed bin data
-    int num_symbols = n_bins + 1;
-    size_t compressed_size_bytes =
-        common::CompressedBufferWriter::CalculateBufferSize(row_stride * n_rows,
-                                                            num_symbols);
-
-    CHECK(!(param.max_leaves == 0 && param.max_depth == 0))
-        << "Max leaves and max depth cannot both be unconstrained for "
-           "gpu_hist.";
-    ba.Allocate(device_idx, param.silent, &gidx_buffer, compressed_size_bytes);
-    gidx_buffer.Fill(0);
-
-    int nbits = common::detail::SymbolBits(num_symbols);
-
-    // bin and compress entries in batches of rows
-    size_t gpu_batch_nrows = std::min
-      (dh::TotalMemory(device_idx) / (16 * row_stride * sizeof(Entry)),
-       static_cast<size_t>(n_rows));
-
-    const auto& offset_vec = row_batch.offset.HostVector();
-    const auto& data_vec = row_batch.data.HostVector();
-
-    thrust::device_vector<Entry> entries_d(gpu_batch_nrows * row_stride);
-    size_t gpu_nbatches = dh::DivRoundUp(n_rows, gpu_batch_nrows);
-    thrust::host_vector<size_t> batch_segments;
-    dh::BatchEntrySegments
-      (device_idx, row_batch.offset.DevicePointer(device_idx), n_rows,
-       gpu_batch_nrows, &batch_segments);
-    for (size_t gpu_batch = 0; gpu_batch < gpu_nbatches; ++gpu_batch) {
-      size_t batch_row_begin = gpu_batch * gpu_batch_nrows;
-      size_t batch_row_end = (gpu_batch + 1) * gpu_batch_nrows;
-      if (batch_row_end > n_rows) {
-        batch_row_end = n_rows;
-      }
-      size_t batch_nrows = batch_row_end - batch_row_begin;
-      size_t batch_entry_begin = batch_segments[gpu_batch];
-      size_t batch_entry_end = batch_segments[gpu_batch + 1];
-      size_t n_entries = batch_entry_end - batch_entry_begin;
-      row_batch.data.CopyTo(device_idx, batch_entry_begin, entries_d.data().get(),
-                            n_entries);
-      dim3 block3(32, 8, 1);
-      dim3 grid3(dh::DivRoundUp(n_rows, block3.x),
-                 dh::DivRoundUp(row_stride, block3.y), 1);
-      compress_bin_ellpack_k<<<grid3, block3>>>
-        (common::CompressedBufferWriter(num_symbols), gidx_buffer.Data(),
-         row_batch.offset.DevicePointer(device_idx) + batch_row_begin,
-         entries_d.data().get(), cuts_d.data().get(), cut_row_ptrs_d.data().get(),
-         batch_row_begin, batch_nrows, batch_entry_begin, row_stride, null_gidx_value);
-
-      dh::safe_cuda(cudaGetLastError());
-      dh::safe_cuda(cudaDeviceSynchronize());
-    }
-
-    // free the memory that is no longer needed
-    entries_d.resize(0);
-    entries_d.shrink_to_fit();
-
-    gidx = common::CompressedIterator<uint32_t>(gidx_buffer.Data(), num_symbols);
-
-    // allocate the rest
-    int max_nodes =
-        param.max_leaves > 0 ? param.max_leaves * 2 : MaxNodesDepth(param.max_depth);
-    ba.Allocate(device_idx, param.silent,
-                &gpair, n_rows, &ridx, n_rows, &position, n_rows,
-                &prediction_cache, n_rows, &node_sum_gradients_d, max_nodes,
-                &feature_segments, hmat.row_ptr.size(), &gidx_fvalue_map,
-                hmat.cut.size(), &min_fvalue, hmat.min_val.size(),
-                &monotone_constraints, param.monotone_constraints.size());
-    gidx_fvalue_map = hmat.cut;
-    min_fvalue = hmat.min_val;
-    feature_segments = hmat.row_ptr;
-    monotone_constraints = param.monotone_constraints;
-
-    node_sum_gradients.resize(max_nodes);
-    ridx_segments.resize(max_nodes);
-
-    // check if we can use shared memory for building histograms
-    // (assuming atleast we need 2 CTAs per SM to maintain decent latency hiding)
-    auto histogram_size = sizeof(GradientPairSumT) * null_gidx_value;
-    auto max_smem = dh::MaxSharedMemory(device_idx);
-    can_use_smem_atomics = histogram_size <= max_smem;
-
-    // Init histogram
-    hist.Init(device_idx, hmat.row_ptr.back());
-
-    dh::safe_cuda(cudaMallocHost(&tmp_pinned, sizeof(int64_t)));
-  }
-=======
   /*
      Init:
      n_bins, null_gidx_value, gidx_buffer, gidx, gidx_fvalue_map,
@@ -642,7 +530,6 @@
       const common::HistCutMatrix& hmat, const SparsePage& row_batch);
   
   void CreateHistIndices(const SparsePage& row_batch);
->>>>>>> 8a3d9d1f
 
   ~DeviceShard() {
   }
@@ -1099,18 +986,8 @@
     auto batch_iter = dmat->GetRowBatches().begin();
     const SparsePage& batch = *batch_iter;
 
-<<<<<<< HEAD
-    dmlc::DataIter<SparsePage>* iter = dmat->RowIterator();
-    iter->BeforeFirst();
-    CHECK(iter->Next()) << "Empty batches are not supported";
-    const SparsePage& batch = iter->Value();
-
-    // Ensure proper data distribution
-    batch.offset.Reshard(GPUDistribution::Overlap(devices_, 1));
-=======
     // Ensure proper data distribution
     batch.offset.Reshard(GPUDistribution::Overlap(dist_.Devices(), 1));
->>>>>>> 8a3d9d1f
     
     // Create device shards
     shards_.resize(n_devices);
