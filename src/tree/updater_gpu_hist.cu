/*!
 * Copyright 2017-2019 XGBoost contributors
 */
#include <thrust/copy.h>
#include <thrust/functional.h>
#include <thrust/iterator/counting_iterator.h>
#include <thrust/iterator/transform_iterator.h>
#include <thrust/reduce.h>
#include <xgboost/tree_updater.h>
#include <algorithm>
#include <cmath>
#include <memory>
#include <limits>
#include <queue>
#include <utility>
#include <vector>
#include "../common/common.h"
#include "../common/compressed_iterator.h"
#include "../common/device_helpers.cuh"
#include "../common/hist_util.h"
#include "../common/host_device_vector.h"
#include "../common/timer.h"
#include "../common/span.h"
#include "param.h"
#include "updater_gpu_common.cuh"
#include "constraints.cuh"
#include "gpu_hist/row_partitioner.cuh"

namespace xgboost {
namespace tree {

#if !defined(GTEST_TEST)
DMLC_REGISTRY_FILE_TAG(updater_gpu_hist);
#endif  // !defined(GTEST_TEST)

// training parameters specific to this algorithm
struct GPUHistMakerTrainParam
    : public dmlc::Parameter<GPUHistMakerTrainParam> {
  bool single_precision_histogram;
  // number of rows in a single GPU batch
  int gpu_batch_nrows;
  bool debug_synchronize;
  // declare parameters
  DMLC_DECLARE_PARAMETER(GPUHistMakerTrainParam) {
    DMLC_DECLARE_FIELD(single_precision_histogram).set_default(false).describe(
        "Use single precision to build histograms.");
    DMLC_DECLARE_FIELD(gpu_batch_nrows)
        .set_lower_bound(-1)
        .set_default(0)
        .describe("Number of rows in a GPU batch, used for finding quantiles on GPU; "
                  "-1 to use all rows assignted to a GPU, and 0 to auto-deduce");
    DMLC_DECLARE_FIELD(debug_synchronize).set_default(false).describe(
        "Check if all distributed tree are identical after tree construction.");
  }
};
#if !defined(GTEST_TEST)
DMLC_REGISTER_PARAMETER(GPUHistMakerTrainParam);
#endif  // !defined(GTEST_TEST)

struct ExpandEntry {
  int nid;
  int depth;
  DeviceSplitCandidate split;
  uint64_t timestamp;
  ExpandEntry() = default;
  ExpandEntry(int nid, int depth, DeviceSplitCandidate split,
              uint64_t timestamp)
      : nid(nid), depth(depth), split(std::move(split)), timestamp(timestamp) {}
  bool IsValid(const TrainParam& param, int num_leaves) const {
    if (split.loss_chg <= kRtEps) return false;
    if (split.left_sum.GetHess() == 0 || split.right_sum.GetHess() == 0) {
      return false;
    }
    if (param.max_depth > 0 && depth == param.max_depth) return false;
    if (param.max_leaves > 0 && num_leaves == param.max_leaves) return false;
    return true;
  }

  static bool ChildIsValid(const TrainParam& param, int depth, int num_leaves) {
    if (param.max_depth > 0 && depth >= param.max_depth) return false;
    if (param.max_leaves > 0 && num_leaves >= param.max_leaves) return false;
    return true;
  }

  friend std::ostream& operator<<(std::ostream& os, const ExpandEntry& e) {
    os << "ExpandEntry: \n";
    os << "nidx: " << e.nid << "\n";
    os << "depth: " << e.depth << "\n";
    os << "loss: " << e.split.loss_chg << "\n";
    os << "left_sum: " << e.split.left_sum << "\n";
    os << "right_sum: " << e.split.right_sum << "\n";
    return os;
  }
};

inline static bool DepthWise(ExpandEntry lhs, ExpandEntry rhs) {
  if (lhs.depth == rhs.depth) {
    return lhs.timestamp > rhs.timestamp;  // favor small timestamp
  } else {
    return lhs.depth > rhs.depth;  // favor small depth
  }
}
inline static bool LossGuide(ExpandEntry lhs, ExpandEntry rhs) {
  if (lhs.split.loss_chg == rhs.split.loss_chg) {
    return lhs.timestamp > rhs.timestamp;  // favor small timestamp
  } else {
    return lhs.split.loss_chg < rhs.split.loss_chg;  // favor large loss_chg
  }
}

// Find a gidx value for a given feature otherwise return -1 if not found
__forceinline__ __device__ int BinarySearchRow(
    bst_uint begin, bst_uint end,
    common::CompressedIterator<uint32_t> data,
    int const fidx_begin, int const fidx_end) {
  bst_uint previous_middle = UINT32_MAX;
  while (end != begin) {
    auto middle = begin + (end - begin) / 2;
    if (middle == previous_middle) {
      break;
    }
    previous_middle = middle;

    auto gidx = data[middle];

    if (gidx >= fidx_begin && gidx < fidx_end) {
      return gidx;
    } else if (gidx < fidx_begin) {
      begin = middle;
    } else {
      end = middle;
    }
  }
  // Value is missing
  return -1;
}

// A context that is created for every row that is processed during binning. This is then
// handed off to the different matrices to write to the underlying stream it manages
struct CompressRowContext {
  int bin_;  // NOLINT: Feature bin
  size_t irow_;  // NOLINT: Row to process
  size_t base_row_;  // NOLINT: Total number of rows processed thus far
  size_t row_offset_in_batch_;  // NOLINT: Offset to current row in the batch
  int ifeature_;  // NOLINT: Feature to process
  size_t base_item_offset_;  // NOLINT: Offset to the item in the current batch
  size_t total_items_processed_;  // NOLINT: Total number of items processed thus far

  __device__ explicit CompressRowContext(
    int bin, size_t irow, size_t base_row, size_t row_offset_in_batch,
    int ifeature, size_t base_item_offset, size_t total_items_processed)
    : bin_(bin), irow_(irow), base_row_(base_row), row_offset_in_batch_(row_offset_in_batch),
      ifeature_(ifeature), base_item_offset_(base_item_offset),
      total_items_processed_(total_items_processed) {}
};

/*! \brief How is the compressed data laid out? */
enum class CompressedDataLayout {
  kRowStride,  // Every row is evenly sized with row stride number of items
  kCSR  // Every row is sized based on the actual number of items in that row
};

// Base type of all matrices containing the histograms for all the features that are needed
// for binning. It also abstracts some of the feature quantile properties
struct MatrixBase {
  common::Span<uint32_t> feature_segments;
  /*! \brief minimum value for each feature. */
  common::Span<bst_float> min_fvalue;
  /*! \brief Cut. */
  common::Span<bst_float> gidx_fvalue_map;
  int null_gidx_value;

  /*! \brief row length for ELLPack. */
  size_t row_stride{0};

  common::CompressedBufferWriter gidx_buffer_writer;
  common::CompressedIterator<uint32_t> gidx_buffer_iter;
  common::Span<common::CompressedByteT> gidx_buffer;

  __device__  explicit MatrixBase(
    common::Span<uint32_t> fsegs, common::Span<bst_float> min_fvals,
    common::Span<bst_float> fval_map, common::CompressedBufferWriter buf_wr,
    common::CompressedIterator<uint32_t> buf_itr, common::Span<common::CompressedByteT> buf,
    int ngidx, size_t rstride)
      : feature_segments(fsegs), min_fvalue(min_fvals), gidx_fvalue_map(fval_map),
        null_gidx_value(ngidx), gidx_buffer_writer(buf_wr), gidx_buffer_iter(buf_itr),
        gidx_buffer(buf), row_stride(rstride) {}
  __device__  virtual ~MatrixBase() {}  // NOLINT

  __forceinline__ __device__ virtual bst_float GetElement(size_t ridx, size_t fidx) const = 0;
  __forceinline__ __device__ virtual int GetGidx(size_t ridx, size_t gidx_pos) const {
    return gidx_buffer_iter[ridx * row_stride + gidx_pos % row_stride];
  }
  __forceinline__ __device__ virtual void Write(const CompressRowContext &com_ctx) {
    gidx_buffer_writer.AtomicWriteSymbol(
      gidx_buffer.data(), com_ctx.bin_,
      (com_ctx.irow_ + com_ctx.base_row_) * row_stride + com_ctx.ifeature_);
  }

  __forceinline__ __device__ uint32_t GetFeatureBin(int fidx) const {
    return feature_segments[fidx];
  }
  __forceinline__ __device__ bst_float GetMinFeatureValue(int fidx) const {
    return min_fvalue[fidx];
  }
  __forceinline__ __device__ const bst_float *GetFeatureValue(int fbin) const {
    return &gidx_fvalue_map[fbin];
  }
  __forceinline__ __device__ size_t BinCount() const { return gidx_fvalue_map.size(); }
  __forceinline__ __device__ size_t RowStride() const { return row_stride; }
  __forceinline__ __device__ int NullGidxValue() const { return null_gidx_value; }
};

// A dense matrix representation, where every row contains every feature
struct DenseMatrix : MatrixBase {
  __forceinline__ __device__ bst_float GetElement(size_t ridx, size_t fidx) const override {
    auto row_begin = row_stride * ridx;
    auto gidx = gidx_buffer_iter[row_begin + fidx];
    return gidx_fvalue_map[gidx];
  }

  __device__  explicit DenseMatrix(
    common::Span<uint32_t> fsegs, common::Span<bst_float> min_fvals,
    common::Span<bst_float> fval_map, common::CompressedBufferWriter buf_wr,
    common::CompressedIterator<uint32_t> buf_itr, common::Span<common::CompressedByteT> buf,
    int ngidx, size_t rstride)
      : MatrixBase(fsegs, min_fvals, fval_map, buf_wr, buf_itr, buf, ngidx, rstride) {}
};

// A sparse matrix representation, where each row contains a constant number of features
struct RowStrideMatrix : MatrixBase {
  __forceinline__ __device__ bst_float GetElement(size_t ridx, size_t fidx) const override {
    auto row_begin = row_stride * ridx;
    auto row_end = row_begin + row_stride;
    auto gidx = BinarySearchRow(row_begin, row_end, gidx_buffer_iter, feature_segments[fidx],
                                feature_segments[fidx + 1]);
    return (gidx == -1) ? nan("") : gidx_fvalue_map[gidx];
  }

  __device__  explicit RowStrideMatrix(
    common::Span<uint32_t> fsegs, common::Span<bst_float> min_fvals,
    common::Span<bst_float> fval_map, common::CompressedBufferWriter buf_wr,
    common::CompressedIterator<uint32_t> buf_itr, common::Span<common::CompressedByteT> buf,
    int ngidx, size_t rstride)
      : MatrixBase(fsegs, min_fvals, fval_map, buf_wr, buf_itr, buf, ngidx, rstride) {}
};

// A sparse matrix representation in the CSR format, where it contains the exact number of items
// present in the matrix. A sparse matrix can either be a RowStrideMatrix/CSRMatrix based on
// which representation consumes less GPU memory
struct CSRMatrix : MatrixBase {
  common::CompressedBufferWriter gidx_row_writer;
  common::CompressedIterator<uint32_t> gidx_row_iter;
  common::Span<common::CompressedByteT> gidx_row_buffer;

  size_t n_rows;  // Number of rows in this matrix
  size_t n_items;  // Number of items in this matrix

  __forceinline__ __device__ bst_float GetElement(size_t ridx, size_t fidx) const override {
    auto row_begin = gidx_row_iter[ridx];
    auto row_end = gidx_row_iter[ridx + 1];
    auto gidx = BinarySearchRow(row_begin, row_end, gidx_buffer_iter, feature_segments[fidx],
                                feature_segments[fidx + 1]);
    return (gidx == -1) ? nan("") : gidx_fvalue_map[gidx];
  }

  __forceinline__ __device__ int GetGidx(size_t ridx, size_t gidx_pos) const override {
    uint32_t n_elems = gidx_row_iter[ridx + 1] - gidx_row_iter[ridx];
    if (gidx_pos % row_stride < n_elems) {
      return gidx_buffer_iter[gidx_row_iter[ridx] + gidx_pos % row_stride];
    }
    return null_gidx_value;
  }

  __forceinline__ __device__ void Write(const CompressRowContext &com_ctx) override {
    if (com_ctx.bin_ != null_gidx_value) {
      gidx_buffer_writer.AtomicWriteSymbol(gidx_buffer.data(), com_ctx.bin_,
        com_ctx.row_offset_in_batch_ - com_ctx.base_item_offset_ +
        com_ctx.total_items_processed_ + com_ctx.ifeature_);

      // TODO(sriramch): There may be multiple writes to the row_buffer at irow + base_row
      // It should be harmless, as the writes are atomic. Explore if there is a way to avoid it,
      // as the atomic ops are needless after the first write
      gidx_row_writer.AtomicWriteSymbol(gidx_row_buffer.data(),
        com_ctx.row_offset_in_batch_ - com_ctx.base_item_offset_ + com_ctx.total_items_processed_,
        (com_ctx.irow_ + com_ctx.base_row_));

      // Write to the last element of the row index containing total number of items
      if (com_ctx.irow_ + com_ctx.base_row_ + 1 == n_rows) {
        gidx_row_writer.AtomicWriteSymbol(gidx_row_buffer.data(), n_items, n_rows);
      }
    }
  }

  __device__  explicit CSRMatrix(
    common::Span<uint32_t> fsegs, common::Span<bst_float> min_fvals,
    common::Span<bst_float> fval_map, common::CompressedBufferWriter buf_wr,
    common::CompressedIterator<uint32_t> buf_itr, common::Span<common::CompressedByteT> buf,
    int ngidx, size_t rstride, common::CompressedBufferWriter row_wr,
    common::CompressedIterator<uint32_t> row_itr, common::Span<common::CompressedByteT> row_buf,
    size_t nrows, size_t nitems)
      : MatrixBase(fsegs, min_fvals, fval_map, buf_wr, buf_itr, buf, ngidx, rstride),
        gidx_row_writer(row_wr), gidx_row_iter(row_itr), gidx_row_buffer(row_buf),
        n_rows(nrows), n_items(nitems) {}
};

template <typename BaseType, typename DerivedType, typename... Args>
__global__ void DeviceMatrixTypeCreatorKernel(BaseType **obj, Args... args) {
  if (threadIdx.x == 0 && blockIdx.x == 0) {
    *obj = new DerivedType(args...);
  }
}

template<typename std::enable_if<true,  int>::type = 0>
__global__ void DeviceMatrixTypeDestroyerKernel(MatrixBase **ptr) {
  if (threadIdx.x == 0 && blockIdx.x == 0) {
    delete *ptr;
  }
}

/** \brief Struct for accessing and manipulating an ellpack matrix on the
 * device. The underlying matrix is created on the device and shared by multiple
 * instances. That has to be deleted before the instance itself is destructed
 * to avoid leaks.
 */
struct ELLPackMatrix {
  __forceinline__ __device__ size_t BinCount() const { return (*matrix)->BinCount(); }
  __forceinline__ __device__ size_t RowStride() const { return (*matrix)->RowStride(); }
  __forceinline__ __device__ uint32_t GetFeatureBin(int fidx) const {
    return (*matrix)->GetFeatureBin(fidx);
  }
  __forceinline__ __device__ bst_float GetMinFeatureValue(int fidx) const {
    return (*matrix)->GetMinFeatureValue(fidx);
  }
  __forceinline__ __device__ const bst_float *GetFeatureValue(int fbin) const {
    return (*matrix)->GetFeatureValue(fbin);
  }
  __forceinline__ __device__ int NullGidxValue() const { return (*matrix)->NullGidxValue(); }

  bool is_dense;  // Is the matrix dense? Kept here for tests
  CompressedDataLayout data_layout;  // Kept here for tests
  MatrixBase **matrix;  // Base matrix reference that can be handled polymorphically

  // Get a matrix element, uses binary search for look up
  // Return NaN if missing
  __forceinline__ __device__ bst_float GetElement(size_t ridx, size_t fidx) const {
    return (*matrix)->GetElement(ridx, fidx);
  }

  // Get the gidx value for row ridx and the feature at the gidx_pos in the gidx_buffer
  __forceinline__ __device__ int GetGidx(size_t ridx, size_t gidx_pos) const {
    return (*matrix)->GetGidx(ridx, gidx_pos);
  }

  __forceinline__ __device__ void Write(const CompressRowContext &com_ctx) {
    return (*matrix)->Write(com_ctx);
  }

  ELLPackMatrix(
    common::Span<uint32_t> feature_segments,
    common::Span<bst_float> min_fvalue,
    common::Span<bst_float> gidx_fvalue_map,
    common::CompressedBufferWriter buf_wr,
    common::CompressedIterator<uint32_t> buf_iter,
    common::Span<common::CompressedByteT> buf,
    common::CompressedBufferWriter row_wr,
    common::CompressedIterator<uint32_t> row_iter,
    common::Span<common::CompressedByteT> row_buf,
    size_t row_stride,
    bool is_dense,
    int null_gidx_value,
    size_t n_rows,
    size_t n_items,
    CompressedDataLayout data_layout) {
      // Allocate memory for the base type pointer on device
      dh::safe_cuda(cudaMalloc(&matrix, sizeof(MatrixBase **)));

      if (is_dense) {
        DeviceMatrixTypeCreatorKernel<MatrixBase, DenseMatrix><<<1, 1>>>(
          matrix, feature_segments, min_fvalue, gidx_fvalue_map,
          buf_wr, buf_iter, buf, null_gidx_value, row_stride);
      } else if (data_layout == CompressedDataLayout::kRowStride) {
        DeviceMatrixTypeCreatorKernel<MatrixBase, RowStrideMatrix><<<1, 1>>>(
          matrix, feature_segments, min_fvalue, gidx_fvalue_map,
          buf_wr, buf_iter, buf, null_gidx_value, row_stride);
      } else if (data_layout == CompressedDataLayout::kCSR) {
        DeviceMatrixTypeCreatorKernel<MatrixBase, CSRMatrix><<<1, 1>>>(
          matrix, feature_segments, min_fvalue, gidx_fvalue_map,
          buf_wr, buf_iter, buf, null_gidx_value, row_stride, row_wr, row_iter, row_buf,
          n_rows, n_items);
      }

      this->is_dense = is_dense;
      this->data_layout = data_layout;
  }
};

struct DeviceMatrixTypeDestroyer {
  void operator()(ELLPackMatrix *ellpack) {
    DeviceMatrixTypeDestroyerKernel<<<1, 1>>>(ellpack->matrix);
    dh::safe_cuda(cudaFree(ellpack->matrix));
    delete ellpack;
  }
};

// With constraints
template <typename GradientPairT>
XGBOOST_DEVICE float inline LossChangeMissing(
    const GradientPairT& scan, const GradientPairT& missing, const GradientPairT& parent_sum,
    const float& parent_gain, const GPUTrainingParam& param, int constraint,
    const ValueConstraint& value_constraint,
    bool& missing_left_out) {  // NOLINT
  float missing_left_gain = value_constraint.CalcSplitGain(
      param, constraint, GradStats(scan + missing),
      GradStats(parent_sum - (scan + missing)));
  float missing_right_gain = value_constraint.CalcSplitGain(
      param, constraint, GradStats(scan), GradStats(parent_sum - scan));

  if (missing_left_gain >= missing_right_gain) {
    missing_left_out = true;
    return missing_left_gain - parent_gain;
  } else {
    missing_left_out = false;
    return missing_right_gain - parent_gain;
  }
}

/*!
 * \brief
 *
 * \tparam ReduceT     BlockReduce Type.
 * \tparam TempStorage Cub Shared memory
 *
 * \param begin
 * \param end
 * \param temp_storage Shared memory for intermediate result.
 */
template <int BLOCK_THREADS, typename ReduceT, typename TempStorageT, typename GradientSumT>
__device__ GradientSumT ReduceFeature(common::Span<const GradientSumT> feature_histogram,
                                      TempStorageT* temp_storage) {
  __shared__ cub::Uninitialized<GradientSumT> uninitialized_sum;
  GradientSumT& shared_sum = uninitialized_sum.Alias();

  GradientSumT local_sum = GradientSumT();
  // For loop sums features into one block size
  auto begin = feature_histogram.data();
  auto end = begin + feature_histogram.size();
  for (auto itr = begin; itr < end; itr += BLOCK_THREADS) {
    bool thread_active = itr + threadIdx.x < end;
    // Scan histogram
    GradientSumT bin = thread_active ? *(itr + threadIdx.x) : GradientSumT();
    local_sum += bin;
  }
  local_sum = ReduceT(temp_storage->sum_reduce).Reduce(local_sum, cub::Sum());
  // Reduction result is stored in thread 0.
  if (threadIdx.x == 0) {
    shared_sum = local_sum;
  }
  __syncthreads();
  return shared_sum;
}

/*! \brief Find the thread with best gain. */
template <int BLOCK_THREADS, typename ReduceT, typename ScanT,
          typename MaxReduceT, typename TempStorageT, typename GradientSumT>
__device__ void EvaluateFeature(
    int fidx, common::Span<const GradientSumT> node_histogram,
    const ELLPackMatrix& matrix,
    DeviceSplitCandidate* best_split,  // shared memory storing best split
    const DeviceNodeStats& node, const GPUTrainingParam& param,
    TempStorageT* temp_storage,  // temp memory for cub operations
    int constraint,              // monotonic_constraints
    const ValueConstraint& value_constraint) {
  // Use pointer from cut to indicate begin and end of bins for each feature.
  uint32_t gidx_begin = matrix.GetFeatureBin(fidx);  // begining bin
  uint32_t gidx_end = matrix.GetFeatureBin(fidx + 1);  // end bin for i^th feature

  // Sum histogram bins for current feature
  GradientSumT const feature_sum = ReduceFeature<BLOCK_THREADS, ReduceT>(
      node_histogram.subspan(gidx_begin, gidx_end - gidx_begin), temp_storage);

  GradientSumT const parent_sum = GradientSumT(node.sum_gradients);
  GradientSumT const missing = parent_sum - feature_sum;
  float const null_gain = -std::numeric_limits<bst_float>::infinity();

  SumCallbackOp<GradientSumT> prefix_op =
      SumCallbackOp<GradientSumT>();
  for (int scan_begin = gidx_begin; scan_begin < gidx_end;
       scan_begin += BLOCK_THREADS) {
    bool thread_active = (scan_begin + threadIdx.x) < gidx_end;

    // Gradient value for current bin.
    GradientSumT bin =
        thread_active ? node_histogram[scan_begin + threadIdx.x] : GradientSumT();
    ScanT(temp_storage->scan).ExclusiveScan(bin, bin, cub::Sum(), prefix_op);

    // Whether the gradient of missing values is put to the left side.
    bool missing_left = true;
    float gain = null_gain;
    if (thread_active) {
      gain = LossChangeMissing(bin, missing, parent_sum, node.root_gain, param,
                               constraint, value_constraint, missing_left);
    }

    __syncthreads();

    // Find thread with best gain
    cub::KeyValuePair<int, float> tuple(threadIdx.x, gain);
    cub::KeyValuePair<int, float> best =
        MaxReduceT(temp_storage->max_reduce).Reduce(tuple, cub::ArgMax());

    __shared__ cub::KeyValuePair<int, float> block_max;
    if (threadIdx.x == 0) {
      block_max = best;
    }

    __syncthreads();

    // Best thread updates split
    if (threadIdx.x == block_max.key) {
      int split_gidx = (scan_begin + threadIdx.x) - 1;
      float fvalue;
      if (split_gidx < static_cast<int>(gidx_begin)) {
        fvalue =  matrix.GetMinFeatureValue(fidx);
      } else {
        fvalue = *(matrix.GetFeatureValue(split_gidx));
      }
      GradientSumT left = missing_left ? bin + missing : bin;
      GradientSumT right = parent_sum - left;
      best_split->Update(gain, missing_left ? kLeftDir : kRightDir, fvalue,
                         fidx, GradientPair(left), GradientPair(right), param);
    }
    __syncthreads();
  }
}

template <int BLOCK_THREADS, typename GradientSumT>
__global__ void EvaluateSplitKernel(
    common::Span<const GradientSumT> node_histogram,  // histogram for gradients
    common::Span<const int> feature_set,              // Selected features
    DeviceNodeStats node,
    ELLPackMatrix matrix,
    GPUTrainingParam gpu_param,
    common::Span<DeviceSplitCandidate> split_candidates,  // resulting split
    ValueConstraint value_constraint,
    common::Span<int> d_monotonic_constraints) {
  // KeyValuePair here used as threadIdx.x -> gain_value
  using ArgMaxT = cub::KeyValuePair<int, float>;
  using BlockScanT =
      cub::BlockScan<GradientSumT, BLOCK_THREADS, cub::BLOCK_SCAN_WARP_SCANS>;
  using MaxReduceT = cub::BlockReduce<ArgMaxT, BLOCK_THREADS>;

  using SumReduceT = cub::BlockReduce<GradientSumT, BLOCK_THREADS>;

  union TempStorage {
    typename BlockScanT::TempStorage scan;
    typename MaxReduceT::TempStorage max_reduce;
    typename SumReduceT::TempStorage sum_reduce;
  };

  // Aligned && shared storage for best_split
  __shared__ cub::Uninitialized<DeviceSplitCandidate> uninitialized_split;
  DeviceSplitCandidate& best_split = uninitialized_split.Alias();
  __shared__ TempStorage temp_storage;

  if (threadIdx.x == 0) {
    best_split = DeviceSplitCandidate();
  }

  __syncthreads();

  // One block for each feature. Features are sampled, so fidx != blockIdx.x
  int fidx = feature_set[blockIdx.x];

  int constraint = d_monotonic_constraints[fidx];
  EvaluateFeature<BLOCK_THREADS, SumReduceT, BlockScanT, MaxReduceT>(
      fidx, node_histogram, matrix, &best_split, node, gpu_param, &temp_storage,
      constraint, value_constraint);

  __syncthreads();

  if (threadIdx.x == 0) {
    // Record best loss for each feature
    split_candidates[blockIdx.x] = best_split;
  }
}

/**
 * \struct  DeviceHistogram
 *
 * \summary Data storage for node histograms on device. Automatically expands.
 *
 * \tparam GradientSumT      histogram entry type.
 * \tparam kStopGrowingSize  Do not grow beyond this size
 *
 * \author  Rory
 * \date    28/07/2018
 */
template <typename GradientSumT, size_t kStopGrowingSize = 1 << 26>
class DeviceHistogram {
 private:
  /*! \brief Map nidx to starting index of its histogram. */
  std::map<int, size_t> nidx_map_;
  dh::device_vector<typename GradientSumT::ValueT> data_;
  int n_bins_;
  int device_id_;
  static constexpr size_t kNumItemsInGradientSum =
      sizeof(GradientSumT) / sizeof(typename GradientSumT::ValueT);
  static_assert(kNumItemsInGradientSum == 2,
                "Number of items in gradient type should be 2.");

 public:
  void Init(int device_id, int n_bins) {
    this->n_bins_ = n_bins;
    this->device_id_ = device_id;
  }

  void Reset() {
    dh::safe_cuda(cudaMemsetAsync(
        data_.data().get(), 0,
        data_.size() * sizeof(typename decltype(data_)::value_type)));
    nidx_map_.clear();
  }
  bool HistogramExists(int nidx) const {
    return nidx_map_.find(nidx) != nidx_map_.cend();
  }
  size_t HistogramSize() const {
    return n_bins_ * kNumItemsInGradientSum;
  }

  dh::device_vector<typename GradientSumT::ValueT>& Data() {
    return data_;
  }

  void AllocateHistogram(int nidx) {
    if (HistogramExists(nidx)) return;
    // Number of items currently used in data
    const size_t used_size = nidx_map_.size() * HistogramSize();
    const size_t new_used_size = used_size + HistogramSize();
    dh::safe_cuda(cudaSetDevice(device_id_));
    if (data_.size() >= kStopGrowingSize) {
      // Recycle histogram memory
      if (new_used_size <= data_.size()) {
        // no need to remove old node, just insert the new one.
        nidx_map_[nidx] = used_size;
        // memset histogram size in bytes
        dh::safe_cuda(cudaMemsetAsync(data_.data().get() + used_size, 0,
                                      n_bins_ * sizeof(GradientSumT)));
      } else {
        std::pair<int, size_t> old_entry = *nidx_map_.begin();
        nidx_map_.erase(old_entry.first);
        dh::safe_cuda(cudaMemsetAsync(data_.data().get() + old_entry.second, 0,
                                      n_bins_ * sizeof(GradientSumT)));
        nidx_map_[nidx] = old_entry.second;
      }
    } else {
      // Append new node histogram
      nidx_map_[nidx] = used_size;
      size_t new_required_memory = std::max(data_.size() * 2, HistogramSize());
      if (data_.size() < new_required_memory) {
        data_.resize(new_required_memory);
      }
    }
  }

  /**
   * \summary   Return pointer to histogram memory for a given node.
   * \param nidx    Tree node index.
   * \return    hist pointer.
   */
  common::Span<GradientSumT> GetNodeHistogram(int nidx) {
    CHECK(this->HistogramExists(nidx));
    auto ptr = data_.data().get() + nidx_map_[nidx];
    return common::Span<GradientSumT>(
        reinterpret_cast<GradientSumT*>(ptr), n_bins_);
  }
};

struct CalcWeightTrainParam {
  float min_child_weight;
  float reg_alpha;
  float reg_lambda;
  float max_delta_step;
  float learning_rate;
  XGBOOST_DEVICE explicit CalcWeightTrainParam(const TrainParam& p)
      : min_child_weight(p.min_child_weight),
        reg_alpha(p.reg_alpha),
        reg_lambda(p.reg_lambda),
        max_delta_step(p.max_delta_step),
        learning_rate(p.learning_rate) {}
};

// Bin each input data entry, store the bin indices in compressed form.
template<typename std::enable_if<true,  int>::type = 0>
__global__ void CompressBinEllpackKernel(
    ELLPackMatrix matrix,
    const size_t* __restrict__ row_ptrs,    // row offset of input data
    const Entry* __restrict__ entries,      // One batch of input data
<<<<<<< HEAD
=======
    const float* __restrict__ cuts,         // HistogramCuts::cut
    const uint32_t* __restrict__ cut_rows,  // HistogramCuts::row_ptrs
>>>>>>> abe77705
    size_t base_row,                        // batch_row_begin
    size_t batch_nrows,                     // number of rows in the batch
    size_t base_item_offset,                // item offset from the beginning of the batch
    size_t total_items_processed            // Number of row items processed in the previous batch
    ) {
  size_t irow = threadIdx.x + blockIdx.x * blockDim.x;
  int ifeature = threadIdx.y + blockIdx.y * blockDim.y;
  if (irow >= batch_nrows || ifeature >= matrix.RowStride()) {
    return;
  }
  int row_length = static_cast<int>(row_ptrs[irow + 1] - row_ptrs[irow]);
  unsigned int bin = matrix.NullGidxValue();
  if (ifeature < row_length) {
    Entry entry = entries[row_ptrs[irow] - row_ptrs[0] + ifeature];
    int feature = entry.index;
    float fvalue = entry.fvalue;
    // {feature_cuts, ncuts} forms the array of cuts of `feature'.
    const float *feature_cuts = matrix.GetFeatureValue(matrix.GetFeatureBin(feature));
    int ncuts = matrix.GetFeatureBin(feature + 1) - matrix.GetFeatureBin(feature);
    // Assigning the bin in current entry.
    // S.t.: fvalue < feature_cuts[bin]
    bin = dh::UpperBound(feature_cuts, ncuts, fvalue);
    if (bin >= ncuts) {
      bin = ncuts - 1;
    }
    // Add the number of bins in previous features.
    bin += matrix.GetFeatureBin(feature);
  }

  // Write to gidx buffer.
  CompressRowContext comp_row_ctx(
    bin, irow, base_row, row_ptrs[irow], ifeature, base_item_offset, total_items_processed);
  matrix.Write(comp_row_ctx);
}

template <typename GradientSumT>
__global__ void SharedMemHistKernel(ELLPackMatrix matrix,
                                    common::Span<const RowPartitioner::RowIndexT> d_ridx,
                                    GradientSumT* d_node_hist,
                                    const GradientPair* d_gpair, size_t n_elements,
                                    bool use_shared_memory_histograms) {
  extern __shared__ char smem[];
  GradientSumT* smem_arr = reinterpret_cast<GradientSumT*>(smem);  // NOLINT
  if (use_shared_memory_histograms) {
    dh::BlockFill(smem_arr, matrix.BinCount(), GradientSumT());
    __syncthreads();
  }
  for (auto idx : dh::GridStrideRange(static_cast<size_t>(0), n_elements)) {
    int ridx = d_ridx[idx / matrix.RowStride()];
    int gidx = matrix.GetGidx(ridx, idx);
    if (gidx != matrix.NullGidxValue()) {
      // If we are not using shared memory, accumulate the values directly into
      // global memory
      GradientSumT* atomic_add_ptr =
          use_shared_memory_histograms ? smem_arr : d_node_hist;
      AtomicAddGpair(atomic_add_ptr + gidx, d_gpair[ridx]);
    }
  }

  if (use_shared_memory_histograms) {
    // Write shared memory back to global memory
    __syncthreads();
    for (auto i :
         dh::BlockStrideRange(static_cast<size_t>(0), matrix.BinCount())) {
      AtomicAddGpair(d_node_hist + i, smem_arr[i]);
    }
  }
}

// Instances of this type are created while creating the histogram bins for the
// entire dataset across multiple sparse page batches. This keeps track of the number
// of rows to process from a batch and the position from which to process on each device.
struct RowStateOnDevice {
  // Number of rows assigned to this device
  const size_t total_rows_assigned_to_device;
  // Number of rows processed thus far
  size_t total_rows_processed;
  // Number of rows to process from the current sparse page batch
  size_t rows_to_process_from_batch;
  // Offset from the current sparse page batch to begin processing
  size_t row_offset_in_current_batch;
  // Total number of items processed thus far
  size_t total_items_processed;

  explicit RowStateOnDevice(size_t total_rows)
    : total_rows_assigned_to_device(total_rows), total_rows_processed(0),
      rows_to_process_from_batch(0), row_offset_in_current_batch(0),
      total_items_processed(0) {
  }

  explicit RowStateOnDevice(size_t total_rows, size_t batch_rows)
    : total_rows_assigned_to_device(total_rows), total_rows_processed(0),
      rows_to_process_from_batch(batch_rows), row_offset_in_current_batch(0),
      total_items_processed(0) {
  }

  // Advance the row state by the number of rows processed
  void Advance(const SparsePage &batch) {
    if (rows_to_process_from_batch) {
      const auto &offset_vec = batch.offset.ConstHostVector();
      total_items_processed += offset_vec[row_offset_in_current_batch + rows_to_process_from_batch]
                               - offset_vec[row_offset_in_current_batch];
    }
    total_rows_processed += rows_to_process_from_batch;
    CHECK_LE(total_rows_processed, total_rows_assigned_to_device);
    rows_to_process_from_batch = row_offset_in_current_batch = 0;
  }
};

// Manage memory for a single GPU
template <typename GradientSumT>
struct DeviceShard {
  int device_id;
  int shard_idx;  // Position in the local array of shards

  dh::BulkAllocator ba;

  std::unique_ptr<ELLPackMatrix, DeviceMatrixTypeDestroyer> ellpack_matrix;

  std::unique_ptr<RowPartitioner> row_partitioner;
  DeviceHistogram<GradientSumT> hist;

  /*! \brief row_ptr form HistogramCuts. */
  common::Span<uint32_t> feature_segments;
  /*! \brief minimum value for each feature. */
  common::Span<bst_float> min_fvalue;
  /*! \brief Cut. */
  common::Span<bst_float> gidx_fvalue_map;
  /*! \brief global index of histogram, which is stored in ELLPack format. */
  common::Span<common::CompressedByteT> gidx_buffer;
  /*! \brief for sparse matrices, where an alternate representation can save memory, this
      contains the row indices for the different entries present in gidx_buffer */
  common::Span<common::CompressedByteT> gidx_row_buffer;

  /*! \brief Gradient pair for each row. */
  common::Span<GradientPair> gpair;

  common::Span<int> monotone_constraints;
  common::Span<bst_float> prediction_cache;

  /*! \brief Sum gradient for each node. */
  std::vector<GradientPair> node_sum_gradients;
  common::Span<GradientPair> node_sum_gradients_d;
  /*! The row offset for this shard. */
  bst_uint row_begin_idx;
  bst_uint row_end_idx;
  bst_uint n_rows;
  bst_uint n_items;  // Number of items assigned to this shard
  size_t row_stride;
  int n_bins;

  TrainParam param;
  bool prediction_cache_initialised;
  bool use_shared_memory_histograms {false};

  dh::CubMemory temp_memory;
  dh::PinnedMemory pinned_memory;

  std::vector<cudaStream_t> streams;

  common::Monitor monitor;
  std::vector<ValueConstraint> node_value_constraints;
  common::ColumnSampler column_sampler;
  FeatureInteractionConstraint interaction_constraints;

  using ExpandQueue =
      std::priority_queue<ExpandEntry, std::vector<ExpandEntry>,
                          std::function<bool(ExpandEntry, ExpandEntry)>>;
  std::unique_ptr<ExpandQueue> qexpand;

  DeviceShard(int _device_id, int shard_idx, bst_uint row_begin,
              bst_uint row_end, TrainParam _param, uint32_t column_sampler_seed,
              uint32_t n_features)
      : device_id(_device_id),
        shard_idx(shard_idx),
        row_begin_idx(row_begin),
        row_end_idx(row_end),
        n_rows(row_end - row_begin),
        n_items(0),
        row_stride(0),
        n_bins(0),
        param(std::move(_param)),
        prediction_cache_initialised(false),
        column_sampler(column_sampler_seed),
        interaction_constraints(param, n_features) {
    monitor.Init(std::string("DeviceShard") + std::to_string(device_id));
  }

  void ComputeItemsInShard(const SparsePage &row_batch, const RowStateOnDevice &device_row_state);

  void InitCompressedData(
      const common::HistogramCuts& hmat, size_t row_stride, bool is_dense);

  void CreateHistIndices(
      const SparsePage &row_batch, const common::HistogramCuts &hmat,
      const RowStateOnDevice &device_row_state, int rows_per_batch);

  ~DeviceShard() {
    dh::safe_cuda(cudaSetDevice(device_id));
    for (auto& stream : streams) {
      dh::safe_cuda(cudaStreamDestroy(stream));
    }
  }

  // Get vector of at least n initialised streams
  std::vector<cudaStream_t>& GetStreams(int n) {
    if (n > streams.size()) {
      for (auto& stream : streams) {
        dh::safe_cuda(cudaStreamDestroy(stream));
      }

      streams.clear();
      streams.resize(n);

      for (auto& stream : streams) {
        dh::safe_cuda(cudaStreamCreate(&stream));
      }
    }

    return streams;
  }

  // Reset values for each update iteration
  // Note that the column sampler must be passed by value because it is not
  // thread safe
  void Reset(HostDeviceVector<GradientPair>* dh_gpair, int64_t num_columns) {
    if (param.grow_policy == TrainParam::kLossGuide) {
      qexpand.reset(new ExpandQueue(LossGuide));
    } else {
      qexpand.reset(new ExpandQueue(DepthWise));
    }
    this->column_sampler.Init(num_columns, param.colsample_bynode,
      param.colsample_bylevel, param.colsample_bytree);
    dh::safe_cuda(cudaSetDevice(device_id));
    this->interaction_constraints.Reset();
    std::fill(node_sum_gradients.begin(), node_sum_gradients.end(),
              GradientPair());
    row_partitioner.reset();  // Release the device memory first before reallocating
    row_partitioner.reset(new RowPartitioner(device_id, n_rows));

    gpair = dh_gpair->DeviceSpan(device_id);

    SubsampleGradientPair(device_id, gpair, param.subsample, row_begin_idx);
    hist.Reset();
  }

  std::vector<DeviceSplitCandidate> EvaluateSplits(
      std::vector<int> nidxs, const RegTree& tree,
      size_t num_columns) {
    dh::safe_cuda(cudaSetDevice(device_id));
    auto result_all = pinned_memory.GetSpan<DeviceSplitCandidate>(nidxs.size());

    // Work out cub temporary memory requirement
    GPUTrainingParam gpu_param(param);
    DeviceSplitCandidateReduceOp op(gpu_param);
    size_t temp_storage_bytes = 0;
    DeviceSplitCandidate*dummy = nullptr;
    cub::DeviceReduce::Reduce(
        nullptr, temp_storage_bytes, dummy,
        dummy, num_columns, op,
        DeviceSplitCandidate());
    // size in terms of DeviceSplitCandidate
    size_t cub_memory_size =
      std::ceil(static_cast<double>(temp_storage_bytes) /
        sizeof(DeviceSplitCandidate));

    // Allocate enough temporary memory
    // Result for each nidx
    // + intermediate result for each column
    // + cub reduce memory
    auto temp_span = temp_memory.GetSpan<DeviceSplitCandidate>(
        nidxs.size() + nidxs.size() * num_columns +cub_memory_size*nidxs.size());
    auto d_result_all = temp_span.subspan(0, nidxs.size());
    auto d_split_candidates_all =
        temp_span.subspan(d_result_all.size(), nidxs.size() * num_columns);
    auto d_cub_memory_all =
        temp_span.subspan(d_result_all.size() + d_split_candidates_all.size(),
                          cub_memory_size * nidxs.size());

    auto& streams = this->GetStreams(nidxs.size());
    for (auto i = 0ull; i < nidxs.size(); i++) {
      auto nidx = nidxs[i];
      auto p_feature_set = column_sampler.GetFeatureSet(tree.GetDepth(nidx));
      p_feature_set->Shard(GPUSet(device_id, 1));
      auto d_sampled_features = p_feature_set->DeviceSpan(device_id);
      common::Span<int32_t> d_feature_set =
          interaction_constraints.Query(d_sampled_features, nidx);
      auto d_split_candidates =
          d_split_candidates_all.subspan(i * num_columns, d_feature_set.size());

      DeviceNodeStats node(node_sum_gradients[nidx], nidx, param);

      auto d_result = d_result_all.subspan(i, 1);
      if (d_feature_set.size() == 0) {
        // Acting as a device side constructor for DeviceSplitCandidate.
        // DeviceSplitCandidate::IsValid is false so that ApplySplit can reject this
        // candidate.
        auto worst_candidate = DeviceSplitCandidate();
        dh::safe_cuda(cudaMemcpyAsync(d_result.data(), &worst_candidate,
                                      sizeof(DeviceSplitCandidate),
                                      cudaMemcpyHostToDevice));
        continue;
      }

      // One block for each feature
      int constexpr kBlockThreads = 256;
      EvaluateSplitKernel<kBlockThreads, GradientSumT>
          <<<uint32_t(d_feature_set.size()), kBlockThreads, 0, streams[i]>>>(
              hist.GetNodeHistogram(nidx), d_feature_set, node, *ellpack_matrix,
              gpu_param, d_split_candidates, node_value_constraints[nidx],
              monotone_constraints);

      // Reduce over features to find best feature
      auto d_cub_memory =
          d_cub_memory_all.subspan(i * cub_memory_size, cub_memory_size);
      size_t cub_bytes = d_cub_memory.size() * sizeof(DeviceSplitCandidate);
      cub::DeviceReduce::Reduce(reinterpret_cast<void*>(d_cub_memory.data()),
                                cub_bytes, d_split_candidates.data(),
                                d_result.data(), d_split_candidates.size(), op,
                                DeviceSplitCandidate(), streams[i]);
    }

    dh::safe_cuda(cudaMemcpy(result_all.data(), d_result_all.data(),
                             sizeof(DeviceSplitCandidate) * d_result_all.size(),
                             cudaMemcpyDeviceToHost));
    return std::vector<DeviceSplitCandidate>(result_all.begin(), result_all.end());
  }

  void BuildHist(int nidx) {
    hist.AllocateHistogram(nidx);
    auto d_node_hist = hist.GetNodeHistogram(nidx);

    auto d_ridx = row_partitioner->GetRows(nidx);
    if (!d_ridx.size()) return;

    auto d_gpair = gpair.data();

    auto n_elements = d_ridx.size() * row_stride;

    const size_t smem_size =
        use_shared_memory_histograms
            ? sizeof(GradientSumT) * gidx_fvalue_map.size()
            : 0;
    const int items_per_thread = 8;
    const int block_threads = 256;
    const int grid_size = static_cast<int>(
<<<<<<< HEAD
        dh::DivRoundUp(n_elements, items_per_thread * block_threads));
=======
        common::DivRoundUp(n_elements, items_per_thread * block_threads));
    if (grid_size <= 0) {
      return;
    }
>>>>>>> abe77705
    SharedMemHistKernel<<<grid_size, block_threads, smem_size>>>(
        *ellpack_matrix, d_ridx, d_node_hist.data(), d_gpair, n_elements,
        use_shared_memory_histograms);
  }

  void SubtractionTrick(int nidx_parent, int nidx_histogram,
                        int nidx_subtraction) {
    auto d_node_hist_parent = hist.GetNodeHistogram(nidx_parent);
    auto d_node_hist_histogram = hist.GetNodeHistogram(nidx_histogram);
    auto d_node_hist_subtraction = hist.GetNodeHistogram(nidx_subtraction);

    dh::LaunchN(device_id, n_bins, [=] __device__(size_t idx) {
      d_node_hist_subtraction[idx] =
          d_node_hist_parent[idx] - d_node_hist_histogram[idx];
    });
  }

  bool CanDoSubtractionTrick(int nidx_parent, int nidx_histogram,
                             int nidx_subtraction) {
    // Make sure histograms are already allocated
    hist.AllocateHistogram(nidx_subtraction);
    return hist.HistogramExists(nidx_histogram) &&
           hist.HistogramExists(nidx_parent);
  }

  void UpdatePosition(int nidx, RegTree::Node split_node) {
    auto d_matrix = *ellpack_matrix;

    row_partitioner->UpdatePosition(
        nidx, split_node.LeftChild(), split_node.RightChild(),
        [=] __device__(bst_uint ridx) {
          bst_float element =
              d_matrix.GetElement(ridx, split_node.SplitIndex());
          // Missing value
          int new_position = 0;
          if (isnan(element)) {
            new_position = split_node.DefaultChild();
          } else {
            if (element <= split_node.SplitCond()) {
              new_position = split_node.LeftChild();
            } else {
              new_position = split_node.RightChild();
            }
          }
          return new_position;
        });
  }

  // After tree update is finished, update the position of all training
  // instances to their final leaf This information is used later to update the
  // prediction cache
  void FinalisePosition(RegTree* p_tree) {
    const auto d_nodes =
        temp_memory.GetSpan<RegTree::Node>(p_tree->GetNodes().size());
    dh::safe_cuda(cudaMemcpy(d_nodes.data(), p_tree->GetNodes().data(),
                             d_nodes.size() * sizeof(RegTree::Node),
                             cudaMemcpyHostToDevice));
    auto d_matrix = *ellpack_matrix;
    row_partitioner->FinalisePosition(
        [=] __device__(bst_uint ridx, int position) {
          auto node = d_nodes[position];

          while (!node.IsLeaf()) {
            bst_float element = d_matrix.GetElement(ridx, node.SplitIndex());
            // Missing value
            if (isnan(element)) {
              position = node.DefaultChild();
            } else {
              if (element <= node.SplitCond()) {
                position = node.LeftChild();
              } else {
                position = node.RightChild();
              }
            }
            node = d_nodes[position];
          }
          return position;
        });
  }

  void UpdatePredictionCache(bst_float* out_preds_d) {
    dh::safe_cuda(cudaSetDevice(device_id));
    if (!prediction_cache_initialised) {
      dh::safe_cuda(cudaMemcpyAsync(prediction_cache.data(), out_preds_d,
                                    prediction_cache.size() * sizeof(bst_float),
                                    cudaMemcpyDefault));
    }
    prediction_cache_initialised = true;

    CalcWeightTrainParam param_d(param);

    dh::safe_cuda(
        cudaMemcpyAsync(node_sum_gradients_d.data(), node_sum_gradients.data(),
                        sizeof(GradientPair) * node_sum_gradients.size(),
                        cudaMemcpyHostToDevice));
    auto d_position = row_partitioner->GetPosition();
    auto d_ridx = row_partitioner->GetRows();
    auto d_node_sum_gradients = node_sum_gradients_d.data();
    auto d_prediction_cache = prediction_cache.data();

    dh::LaunchN(
        device_id, prediction_cache.size(), [=] __device__(int local_idx) {
          int pos = d_position[local_idx];
          bst_float weight = CalcWeight(param_d, d_node_sum_gradients[pos]);
          d_prediction_cache[d_ridx[local_idx]] +=
              weight * param_d.learning_rate;
        });

    dh::safe_cuda(cudaMemcpy(
        out_preds_d, prediction_cache.data(),
        prediction_cache.size() * sizeof(bst_float), cudaMemcpyDefault));
    row_partitioner.reset();
  }

  void AllReduceHist(int nidx, dh::AllReducer* reducer) {
    monitor.StartCuda("AllReduce");
    auto d_node_hist = hist.GetNodeHistogram(nidx).data();
    reducer->AllReduceSum(
        shard_idx,
        reinterpret_cast<typename GradientSumT::ValueT*>(d_node_hist),
        reinterpret_cast<typename GradientSumT::ValueT*>(d_node_hist),
        gidx_fvalue_map.size() *
            (sizeof(GradientSumT) / sizeof(typename GradientSumT::ValueT)));
    reducer->Synchronize(device_id);

    monitor.StopCuda("AllReduce");
  }

  /**
   * \brief Build GPU local histograms for the left and right child of some parent node
   */
  void BuildHistLeftRight(int nidx_parent, int nidx_left, int nidx_right, dh::AllReducer* reducer) {
    auto build_hist_nidx = nidx_left;
    auto subtraction_trick_nidx = nidx_right;

    auto left_node_rows = row_partitioner->GetRows(nidx_left).size();
    auto right_node_rows = row_partitioner->GetRows(nidx_right).size();
    // Decide whether to build the left histogram or right histogram
    // Find the largest number of training instances on any given Shard
    // Assume this will be the bottleneck and avoid building this node if
    // possible
    std::vector<size_t> max_reduce;
    max_reduce.push_back(left_node_rows);
    max_reduce.push_back(right_node_rows);
    reducer->HostMaxAllReduce(&max_reduce);
    bool fewer_right = max_reduce[1] < max_reduce[0];
    if (fewer_right) {
      std::swap(build_hist_nidx, subtraction_trick_nidx);
    }

    this->BuildHist(build_hist_nidx);
    this->AllReduceHist(build_hist_nidx, reducer);

    // Check whether we can use the subtraction trick to calculate the other
    bool do_subtraction_trick = this->CanDoSubtractionTrick(
        nidx_parent, build_hist_nidx, subtraction_trick_nidx);

    if (do_subtraction_trick) {
      // Calculate other histogram using subtraction trick
      this->SubtractionTrick(nidx_parent, build_hist_nidx,
                             subtraction_trick_nidx);
    } else {
      // Calculate other histogram manually
      this->BuildHist(subtraction_trick_nidx);
      this->AllReduceHist(subtraction_trick_nidx, reducer);
    }
  }
  void ApplySplit(const ExpandEntry& candidate, RegTree* p_tree) {
    RegTree& tree = *p_tree;

    GradStats left_stats;
    left_stats.Add(candidate.split.left_sum);
    GradStats right_stats;
    right_stats.Add(candidate.split.right_sum);
    GradStats parent_sum;
    parent_sum.Add(left_stats);
    parent_sum.Add(right_stats);
    node_value_constraints.resize(tree.GetNodes().size());
    auto base_weight = node_value_constraints[candidate.nid].CalcWeight(param, parent_sum);
    auto left_weight =
        node_value_constraints[candidate.nid].CalcWeight(param, left_stats)*param.learning_rate;
    auto right_weight =
        node_value_constraints[candidate.nid].CalcWeight(param, right_stats)*param.learning_rate;
    tree.ExpandNode(candidate.nid, candidate.split.findex,
                    candidate.split.fvalue, candidate.split.dir == kLeftDir,
                    base_weight, left_weight, right_weight,
                    candidate.split.loss_chg, parent_sum.sum_hess);
    // Set up child constraints
    node_value_constraints.resize(tree.GetNodes().size());
    node_value_constraints[candidate.nid].SetChild(
        param, tree[candidate.nid].SplitIndex(), left_stats, right_stats,
        &node_value_constraints[tree[candidate.nid].LeftChild()],
        &node_value_constraints[tree[candidate.nid].RightChild()]);
    node_sum_gradients[tree[candidate.nid].LeftChild()] =
        candidate.split.left_sum;
    node_sum_gradients[tree[candidate.nid].RightChild()] =
        candidate.split.right_sum;

    interaction_constraints.Split(candidate.nid, tree[candidate.nid].SplitIndex(),
                                  tree[candidate.nid].LeftChild(),
                                  tree[candidate.nid].RightChild());
  }

  void InitRoot(RegTree* p_tree, dh::AllReducer* reducer, int64_t num_columns) {
    constexpr int kRootNIdx = 0;

    reducer->AllReduceSum(
        shard_idx, reinterpret_cast<float*>(node_sum_gradients_d.data()),
        reinterpret_cast<float*>(node_sum_gradients_d.data()), 2);
    reducer->Synchronize(device_id);
    dh::safe_cuda(cudaMemcpy(node_sum_gradients.data(),
                             node_sum_gradients_d.data(),
                             sizeof(GradientPair) * node_sum_gradients_d.size(),
                             cudaMemcpyDeviceToHost));

    this->BuildHist(kRootNIdx);
    this->AllReduceHist(kRootNIdx, reducer);

    // Remember root stats
    p_tree->Stat(kRootNIdx).sum_hess = node_sum_gradients[kRootNIdx].GetHess();
    auto weight = CalcWeight(param, node_sum_gradients[kRootNIdx]);
    p_tree->Stat(kRootNIdx).base_weight = weight;
    (*p_tree)[kRootNIdx].SetLeaf(param.learning_rate * weight);

    // Initialise root constraint
    node_value_constraints.resize(p_tree->GetNodes().size());

    // Generate first split
    auto split = this->EvaluateSplits({kRootNIdx}, *p_tree, num_columns);
    qexpand->push(
        ExpandEntry(kRootNIdx, p_tree->GetDepth(kRootNIdx), split.at(0), 0));
  }

  void UpdateTree(HostDeviceVector<GradientPair>* gpair_all, DMatrix* p_fmat,
                  RegTree* p_tree, dh::AllReducer* reducer) {
    auto& tree = *p_tree;

    const auto &gpair_input = gpair_all->DeviceSpan(device_id);
    dh::SumReduction(temp_memory, gpair_input, node_sum_gradients_d, gpair_input.size());

    monitor.StartCuda("Reset");
    this->Reset(gpair_all, p_fmat->Info().num_col_);
    monitor.StopCuda("Reset");

    monitor.StartCuda("InitRoot");
    this->InitRoot(p_tree, reducer, p_fmat->Info().num_col_);
    monitor.StopCuda("InitRoot");
    auto timestamp = qexpand->size();
    auto num_leaves = 1;

    while (!qexpand->empty()) {
      ExpandEntry candidate = qexpand->top();
      qexpand->pop();
      if (!candidate.IsValid(param, num_leaves)) {
        continue;
      }

      this->ApplySplit(candidate, p_tree);

      num_leaves++;

      int left_child_nidx = tree[candidate.nid].LeftChild();
      int right_child_nidx = tree[candidate.nid].RightChild();
      // Only create child entries if needed
      if (ExpandEntry::ChildIsValid(param, tree.GetDepth(left_child_nidx),
                                    num_leaves)) {
        monitor.StartCuda("UpdatePosition");
        this->UpdatePosition(candidate.nid, (*p_tree)[candidate.nid]);
        monitor.StopCuda("UpdatePosition");

        monitor.StartCuda("BuildHist");
        this->BuildHistLeftRight(candidate.nid, left_child_nidx, right_child_nidx, reducer);
        monitor.StopCuda("BuildHist");

        monitor.StartCuda("EvaluateSplits");
        auto splits = this->EvaluateSplits({left_child_nidx, right_child_nidx},
                                           *p_tree, p_fmat->Info().num_col_);
        monitor.StopCuda("EvaluateSplits");

        qexpand->push(ExpandEntry(left_child_nidx,
                                   tree.GetDepth(left_child_nidx), splits.at(0),
                                   timestamp++));
        qexpand->push(ExpandEntry(right_child_nidx,
                                   tree.GetDepth(right_child_nidx),
                                   splits.at(1), timestamp++));
      }
    }

    monitor.StartCuda("FinalisePosition");
    this->FinalisePosition(p_tree);
    monitor.StopCuda("FinalisePosition");
  }
};

template <typename GradientSumT>
inline void DeviceShard<GradientSumT>::ComputeItemsInShard(
  const SparsePage &row_batch,
  const RowStateOnDevice &device_row_state) {
  // Has any been allocated for me in this batch?
  size_t rows_to_process = device_row_state.rows_to_process_from_batch;
  if (!rows_to_process) return;
  const auto &offset_vec = row_batch.offset.ConstHostVector();
  n_items += offset_vec[device_row_state.row_offset_in_current_batch + rows_to_process] -
             + offset_vec[device_row_state.row_offset_in_current_batch];
}

template <typename GradientSumT>
inline void DeviceShard<GradientSumT>::InitCompressedData(
<<<<<<< HEAD
    const common::HistCutMatrix &hmat, size_t row_stride, bool is_dense) {
  this->row_stride = row_stride;
  n_bins = hmat.row_ptr.back();
  int null_gidx_value = hmat.row_ptr.back();
=======
    const common::HistogramCuts &hmat, size_t row_stride, bool is_dense) {
  n_bins = hmat.Ptrs().back();
  int null_gidx_value = hmat.Ptrs().back();
>>>>>>> abe77705

  CHECK(!(param.max_leaves == 0 && param.max_depth == 0))
      << "Max leaves and max depth cannot both be unconstrained for "
      "gpu_hist.";

  int max_nodes =
      param.max_leaves > 0 ? param.max_leaves * 2 : MaxNodesDepth(param.max_depth);

  ba.Allocate(device_id,
              &prediction_cache, n_rows,
              &node_sum_gradients_d, max_nodes,
              &feature_segments, hmat.Ptrs().size(),
              &gidx_fvalue_map, hmat.Values().size(),
              &min_fvalue, hmat.MinValues().size(),
              &monotone_constraints, param.monotone_constraints.size());

  dh::CopyVectorToDeviceSpan(gidx_fvalue_map, hmat.Values());
  dh::CopyVectorToDeviceSpan(min_fvalue, hmat.MinValues());
  dh::CopyVectorToDeviceSpan(feature_segments, hmat.Ptrs());
  dh::CopyVectorToDeviceSpan(monotone_constraints, param.monotone_constraints);

  node_sum_gradients.resize(max_nodes);

  // allocate compressed bin data
  int num_symbols = n_bins + 1;
  int num_row_symbols = n_items + 1;

  CompressedDataLayout data_layout = CompressedDataLayout::kRowStride;
  // Required buffer size for storing data matrix in ELLPack format.
  size_t compressed_size_bytes =
    common::CompressedBufferWriter::CalculateBufferSize(row_stride * n_rows,
                                                        num_symbols);
  if (!is_dense) {
    size_t item_compressed_size_bytes =
      common::CompressedBufferWriter::CalculateBufferSize(n_items, num_symbols);

    // +1 for the first element in the row index that contains a value of 0
    size_t row_compressed_size_bytes =
      common::CompressedBufferWriter::CalculateBufferSize(n_rows + 1, num_row_symbols);

    if (item_compressed_size_bytes + row_compressed_size_bytes < compressed_size_bytes) {
      compressed_size_bytes = item_compressed_size_bytes;

      ba.Allocate(device_id, &gidx_row_buffer, row_compressed_size_bytes);
        thrust::fill(
          thrust::device_pointer_cast(gidx_row_buffer.data()),
          thrust::device_pointer_cast(gidx_row_buffer.data() + gidx_row_buffer.size()), 0);

      data_layout = CompressedDataLayout::kCSR;
    }
  }

  ba.Allocate(device_id, &gidx_buffer, compressed_size_bytes);
  thrust::fill(
      thrust::device_pointer_cast(gidx_buffer.data()),
      thrust::device_pointer_cast(gidx_buffer.data() + gidx_buffer.size()), 0);

  ellpack_matrix.reset(
    new ELLPackMatrix(
      feature_segments, min_fvalue, gidx_fvalue_map,
      common::CompressedBufferWriter(num_symbols),
      common::CompressedIterator<uint32_t>(gidx_buffer.data(), num_symbols), gidx_buffer,
      common::CompressedBufferWriter(num_row_symbols),
      common::CompressedIterator<uint32_t>(gidx_row_buffer.data(), num_row_symbols),
      gidx_row_buffer,
      row_stride, is_dense, null_gidx_value, n_rows, n_items, data_layout));

  // check if we can use shared memory for building histograms
  // (assuming atleast we need 2 CTAs per SM to maintain decent latency
  // hiding)
  auto histogram_size = sizeof(GradientSumT) * hmat.Ptrs().back();
  auto max_smem = dh::MaxSharedMemory(device_id);
  if (histogram_size <= max_smem) {
    use_shared_memory_histograms = true;
  }

  // Init histogram
  hist.Init(device_id, hmat.Ptrs().back());
}

template <typename GradientSumT>
inline void DeviceShard<GradientSumT>::CreateHistIndices(
    const SparsePage &row_batch,
    const common::HistogramCuts &hmat,
    const RowStateOnDevice &device_row_state,
    int rows_per_batch) {
  // Has any been allocated for me in this batch?
  if (!device_row_state.rows_to_process_from_batch) return;

<<<<<<< HEAD
  unsigned int null_gidx_value = hmat.row_ptr.back();
=======
  unsigned int null_gidx_value = hmat.Ptrs().back();
  size_t row_stride = this->ellpack_matrix.row_stride;
>>>>>>> abe77705

  const auto &offset_vec = row_batch.offset.ConstHostVector();
  size_t base_offset = offset_vec[device_row_state.row_offset_in_current_batch];

  // bin and compress entries in batches of rows
  size_t gpu_batch_nrows = std::min(
    dh::TotalMemory(device_id) / (16 * row_stride * sizeof(Entry)),
    static_cast<size_t>(device_row_state.rows_to_process_from_batch));
  const std::vector<Entry>& data_vec = row_batch.data.ConstHostVector();

  size_t gpu_nbatches = common::DivRoundUp(device_row_state.rows_to_process_from_batch,
                                           gpu_batch_nrows);

  for (size_t gpu_batch = 0; gpu_batch < gpu_nbatches; ++gpu_batch) {
    size_t batch_row_begin = gpu_batch * gpu_batch_nrows;
    size_t batch_row_end = (gpu_batch + 1) * gpu_batch_nrows;
    if (batch_row_end > device_row_state.rows_to_process_from_batch) {
      batch_row_end = device_row_state.rows_to_process_from_batch;
    }
    size_t batch_nrows = batch_row_end - batch_row_begin;

    const auto ent_cnt_begin =
      offset_vec[device_row_state.row_offset_in_current_batch + batch_row_begin];
    const auto ent_cnt_end =
      offset_vec[device_row_state.row_offset_in_current_batch + batch_row_end];

    /*! \brief row offset in SparsePage (the input data). */
    dh::device_vector<size_t> row_ptrs(batch_nrows+1);
    thrust::copy(
      offset_vec.data() + device_row_state.row_offset_in_current_batch + batch_row_begin,
      offset_vec.data() + device_row_state.row_offset_in_current_batch + batch_row_end + 1,
      row_ptrs.begin());

    // number of entries in this batch.
    size_t n_entries = ent_cnt_end - ent_cnt_begin;
    dh::device_vector<Entry> entries_d(n_entries);
    // copy data entries to device.
    dh::safe_cuda
        (cudaMemcpy
         (entries_d.data().get(), data_vec.data() + ent_cnt_begin,
          n_entries * sizeof(Entry), cudaMemcpyDefault));
    const dim3 block3(32, 8, 1);  // 256 threads
    const dim3 grid3(common::DivRoundUp(batch_nrows, block3.x),
                     common::DivRoundUp(row_stride, block3.y), 1);
    CompressBinEllpackKernel<<<grid3, block3>>>
        (*this->ellpack_matrix,
         row_ptrs.data().get(),
         entries_d.data().get(),
         device_row_state.total_rows_processed + batch_row_begin,
         batch_nrows,
         base_offset,
         device_row_state.total_items_processed);
  }
}

// An instance of this type is created which keeps track of total number of rows to process,
// rows processed thus far, rows to process and the offset from the current sparse page batch
// to begin processing on each device
class DeviceHistogramBuilderState {
 public:
  template <typename GradientSumT>
  explicit DeviceHistogramBuilderState(
    const std::vector<std::unique_ptr<DeviceShard<GradientSumT>>> &shards) {
    device_row_states_.reserve(shards.size());
    for (const auto &shard : shards) {
      device_row_states_.push_back(RowStateOnDevice(shard->n_rows));
    }
  }

  const RowStateOnDevice &GetRowStateOnDevice(int idx) const {
    return device_row_states_[idx];
  }

  // This method is invoked at the beginning of each sparse page batch. This distributes
  // the rows in the sparse page to the different devices.
  // TODO(sriramch): Think of a way to utilize *all* the GPUs to build the compressed bins.
  void BeginBatch(const SparsePage &batch) {
    size_t rem_rows = batch.Size();
    size_t row_offset_in_current_batch = 0;
    for (auto &device_row_state : device_row_states_) {
      // Do we have anymore left to process from this batch on this device?
      if (device_row_state.total_rows_assigned_to_device > device_row_state.total_rows_processed) {
        // There are still some rows that needs to be assigned to this device
        device_row_state.rows_to_process_from_batch =
          std::min(
            device_row_state.total_rows_assigned_to_device - device_row_state.total_rows_processed,
            rem_rows);
      } else {
        // All rows have been assigned to this device
        device_row_state.rows_to_process_from_batch = 0;
      }

      device_row_state.row_offset_in_current_batch = row_offset_in_current_batch;
      row_offset_in_current_batch += device_row_state.rows_to_process_from_batch;
      rem_rows -= device_row_state.rows_to_process_from_batch;
    }
  }

  // This method is invoked after completion of each sparse page batch
  void EndBatch(const SparsePage &batch) {
    for (auto &rs : device_row_states_) {
      rs.Advance(batch);
    }
  }

 private:
  std::vector<RowStateOnDevice> device_row_states_;
};

template <typename GradientSumT>
class GPUHistMakerSpecialised {
 public:
  GPUHistMakerSpecialised() : initialised_{false}, p_last_fmat_{nullptr} {}
  void Configure(const Args& args, GenericParameter const* generic_param) {
    param_.InitAllowUnknown(args);
    generic_param_ = generic_param;
    hist_maker_param_.InitAllowUnknown(args);
    auto devices = GPUSet::All(generic_param_->gpu_id,
                               generic_param_->n_gpus);
    n_devices_ = devices.Size();
    CHECK(n_devices_ != 0) << "Must have at least one device";
    dist_ = GPUDistribution::Block(devices);

    dh::CheckComputeCapability();

    monitor_.Init("updater_gpu_hist");
  }

  ~GPUHistMakerSpecialised() { dh::GlobalMemoryLogger().Log(); }

  void Update(HostDeviceVector<GradientPair>* gpair, DMatrix* dmat,
              const std::vector<RegTree*>& trees) {
    monitor_.StartCuda("Update");
    // rescale learning rate according to size of trees
    float lr = param_.learning_rate;
    param_.learning_rate = lr / trees.size();
    ValueConstraint::Init(&param_, dmat->Info().num_col_);
    // build tree
    try {
      for (xgboost::RegTree* tree : trees) {
        this->UpdateTree(gpair, dmat, tree);
      }
      dh::safe_cuda(cudaGetLastError());
    } catch (const std::exception& e) {
      LOG(FATAL) << "Exception in gpu_hist: " << e.what() << std::endl;
    }
    param_.learning_rate = lr;
    monitor_.StopCuda("Update");
  }

  void InitDataOnce(DMatrix* dmat) {
    info_ = &dmat->Info();

    int n_devices = dist_.Devices().Size();

    device_list_.resize(n_devices);
    for (int index = 0; index < n_devices; ++index) {
      int device_id = dist_.Devices().DeviceId(index);
      device_list_[index] = device_id;
    }

    reducer_.Init(device_list_);

    // Synchronise the column sampling seed
    uint32_t column_sampling_seed = common::GlobalRandom()();
    rabit::Broadcast(&column_sampling_seed, sizeof(column_sampling_seed), 0);

    // Create device shards
    shards_.resize(n_devices);
    dh::ExecuteIndexShards(
        &shards_,
        [&](int idx, std::unique_ptr<DeviceShard<GradientSumT>>& shard) {
          dh::safe_cuda(cudaSetDevice(dist_.Devices().DeviceId(idx)));
          size_t start = dist_.ShardStart(info_->num_row_, idx);
          size_t size = dist_.ShardSize(info_->num_row_, idx);
          shard = std::unique_ptr<DeviceShard<GradientSumT>>(
            new DeviceShard<GradientSumT>(dist_.Devices().DeviceId(idx), idx,
                                          start, start + size, param_,
                                          column_sampling_seed,
                                          info_->num_col_));
        });

    monitor_.StartCuda("Quantiles");
    // Create the quantile sketches for the dmatrix and initialize HistogramCuts
<<<<<<< HEAD
    size_t row_stride = common::DeviceSketch(param_, *learner_param_,
=======
    size_t row_stride = common::DeviceSketch(param_, *generic_param_,
>>>>>>> abe77705
                                             hist_maker_param_.gpu_batch_nrows,
                                             dmat, &hmat_);
    monitor_.StopCuda("Quantiles");

    n_bins_ = hmat_.Ptrs().back();

    auto is_dense = info_->num_nonzero_ == info_->num_row_ * info_->num_col_;

    // Init global data for each shard
    monitor_.StartCuda("InitCompressedData");
    {
      DeviceHistogramBuilderState hist_builder_row_state(shards_);
      for (const auto &batch : dmat->GetRowBatches()) {
        hist_builder_row_state.BeginBatch(batch);

        dh::ExecuteIndexShards(
          &shards_,
          [&](int idx, std::unique_ptr<DeviceShard<GradientSumT>>& shard) {
            dh::safe_cuda(cudaSetDevice(shard->device_id));
            shard->ComputeItemsInShard(batch, hist_builder_row_state.GetRowStateOnDevice(idx));
          });

        hist_builder_row_state.EndBatch(batch);
      }
    }

    dh::ExecuteIndexShards(
        &shards_,
        [&](int idx, std::unique_ptr<DeviceShard<GradientSumT>>& shard) {
          dh::safe_cuda(cudaSetDevice(shard->device_id));
          shard->InitCompressedData(hmat_, row_stride, is_dense);
        });
    monitor_.StopCuda("InitCompressedData");

    monitor_.StartCuda("BinningCompression");
    DeviceHistogramBuilderState hist_builder_row_state(shards_);
    for (const auto &batch : dmat->GetRowBatches()) {
      hist_builder_row_state.BeginBatch(batch);

      dh::ExecuteIndexShards(
        &shards_,
        [&](int idx, std::unique_ptr<DeviceShard<GradientSumT>>& shard) {
          dh::safe_cuda(cudaSetDevice(shard->device_id));
          shard->CreateHistIndices(batch, hmat_, hist_builder_row_state.GetRowStateOnDevice(idx),
                                   hist_maker_param_.gpu_batch_nrows);
        });

      hist_builder_row_state.EndBatch(batch);
    }
    monitor_.StopCuda("BinningCompression");

    p_last_fmat_ = dmat;
    initialised_ = true;
  }

  void InitData(DMatrix* dmat) {
    if (!initialised_) {
      monitor_.StartCuda("InitDataOnce");
      this->InitDataOnce(dmat);
      monitor_.StopCuda("InitDataOnce");
    }
  }

  // Only call this method for testing
  void CheckTreesSynchronized(const std::vector<RegTree>& local_trees) const {
    std::string s_model;
    common::MemoryBufferStream fs(&s_model);
    int rank = rabit::GetRank();
    if (rank == 0) {
      local_trees.front().Save(&fs);
    }
    fs.Seek(0);
    rabit::Broadcast(&s_model, 0);
    RegTree reference_tree;
    reference_tree.Load(&fs);
    for (const auto& tree : local_trees) {
      CHECK(tree == reference_tree);
    }
  }

  void UpdateTree(HostDeviceVector<GradientPair>* gpair, DMatrix* p_fmat,
                  RegTree* p_tree) {
    monitor_.StartCuda("InitData");
    this->InitData(p_fmat);
    monitor_.StopCuda("InitData");

    std::vector<RegTree> trees(shards_.size());
    for (auto& tree : trees) {
      tree = *p_tree;
    }
    gpair->Reshard(dist_);

    // Launch one thread for each device "shard" containing a subset of rows.
    // Threads will cooperatively build the tree, synchronising over histograms.
    // Each thread will redundantly build its own copy of the tree
    dh::ExecuteIndexShards(
        &shards_,
        [&](int idx, std::unique_ptr<DeviceShard<GradientSumT>>& shard) {
          dh::safe_cuda(cudaSetDevice(shard->device_id));
          shard->UpdateTree(gpair, p_fmat, &trees.at(idx), &reducer_);
        });

    // All trees are expected to be identical
    if (hist_maker_param_.debug_synchronize) {
      this->CheckTreesSynchronized(trees);
    }

    // Write the output tree
    *p_tree = trees.front();
  }

  bool UpdatePredictionCache(
      const DMatrix* data, HostDeviceVector<bst_float>* p_out_preds) {
    if (shards_.empty() || p_last_fmat_ == nullptr || p_last_fmat_ != data) {
      return false;
    }
    monitor_.StartCuda("UpdatePredictionCache");
    bool cpu_predictor = p_out_preds->Devices().IsEmpty();
    if (!cpu_predictor) p_out_preds->Shard(dist_.Devices());
    dh::ExecuteIndexShards(
        &shards_,
        [&](int idx, std::unique_ptr<DeviceShard<GradientSumT>>& shard) {
          dh::safe_cuda(cudaSetDevice(shard->device_id));
          if (cpu_predictor) {
            size_t start = dist_.ShardStart(p_out_preds->Size(), idx);
            shard->UpdatePredictionCache(&(p_out_preds->HostVector())[start]);
          } else {
            shard->UpdatePredictionCache(
              p_out_preds->DevicePointer(shard->device_id));
          }
        });
    monitor_.StopCuda("UpdatePredictionCache");
    return true;
  }

  TrainParam param_;           // NOLINT
<<<<<<< HEAD
  common::HistCutMatrix hmat_; // NOLINT
=======
  common::HistogramCuts hmat_; // NOLINT
>>>>>>> abe77705
  MetaInfo* info_;             // NOLINT

  std::vector<std::unique_ptr<DeviceShard<GradientSumT>>> shards_;  // NOLINT

 private:
  bool initialised_;

  int n_devices_;
  int n_bins_;

  GPUHistMakerTrainParam hist_maker_param_;
  GenericParameter const* generic_param_;

  dh::AllReducer reducer_;

  DMatrix* p_last_fmat_;
  GPUDistribution dist_;

  common::Monitor monitor_;
  /*! List storing device id. */
  std::vector<int> device_list_;
};

class GPUHistMaker : public TreeUpdater {
 public:
  void Configure(const Args& args) override {
    hist_maker_param_.InitAllowUnknown(args);
    float_maker_.reset();
    double_maker_.reset();
    if (hist_maker_param_.single_precision_histogram) {
      float_maker_.reset(new GPUHistMakerSpecialised<GradientPair>());
      float_maker_->Configure(args, tparam_);
    } else {
      double_maker_.reset(new GPUHistMakerSpecialised<GradientPairPrecise>());
      double_maker_->Configure(args, tparam_);
    }
  }

  void Update(HostDeviceVector<GradientPair>* gpair, DMatrix* dmat,
              const std::vector<RegTree*>& trees) override {
    if (hist_maker_param_.single_precision_histogram) {
      float_maker_->Update(gpair, dmat, trees);
    } else {
      double_maker_->Update(gpair, dmat, trees);
    }
  }

  bool UpdatePredictionCache(
      const DMatrix* data, HostDeviceVector<bst_float>* p_out_preds) override {
    if (hist_maker_param_.single_precision_histogram) {
      return float_maker_->UpdatePredictionCache(data, p_out_preds);
    } else {
      return double_maker_->UpdatePredictionCache(data, p_out_preds);
    }
  }

  char const* Name() const override {
    return "gpu_hist";
  }

 private:
  GPUHistMakerTrainParam hist_maker_param_;
  std::unique_ptr<GPUHistMakerSpecialised<GradientPair>> float_maker_;
  std::unique_ptr<GPUHistMakerSpecialised<GradientPairPrecise>> double_maker_;
};

#if !defined(GTEST_TEST)
XGBOOST_REGISTER_TREE_UPDATER(GPUHistMaker, "grow_gpu_hist")
    .describe("Grow tree with GPU.")
    .set_body([]() { return new GPUHistMaker(); });
#endif  // !defined(GTEST_TEST)

}  // namespace tree
}  // namespace xgboost<|MERGE_RESOLUTION|>--- conflicted
+++ resolved
@@ -696,11 +696,6 @@
     ELLPackMatrix matrix,
     const size_t* __restrict__ row_ptrs,    // row offset of input data
     const Entry* __restrict__ entries,      // One batch of input data
-<<<<<<< HEAD
-=======
-    const float* __restrict__ cuts,         // HistogramCuts::cut
-    const uint32_t* __restrict__ cut_rows,  // HistogramCuts::row_ptrs
->>>>>>> abe77705
     size_t base_row,                        // batch_row_begin
     size_t batch_nrows,                     // number of rows in the batch
     size_t base_item_offset,                // item offset from the beginning of the batch
@@ -872,7 +867,8 @@
   std::unique_ptr<ExpandQueue> qexpand;
 
   DeviceShard(int _device_id, int shard_idx, bst_uint row_begin,
-              bst_uint row_end, TrainParam _param, uint32_t column_sampler_seed,
+              bst_uint row_end, TrainParam _param,
+              uint32_t column_sampler_seed,
               uint32_t n_features)
       : device_id(_device_id),
         shard_idx(shard_idx),
@@ -1047,14 +1043,7 @@
     const int items_per_thread = 8;
     const int block_threads = 256;
     const int grid_size = static_cast<int>(
-<<<<<<< HEAD
-        dh::DivRoundUp(n_elements, items_per_thread * block_threads));
-=======
         common::DivRoundUp(n_elements, items_per_thread * block_threads));
-    if (grid_size <= 0) {
-      return;
-    }
->>>>>>> abe77705
     SharedMemHistKernel<<<grid_size, block_threads, smem_size>>>(
         *ellpack_matrix, d_ridx, d_node_hist.data(), d_gpair, n_elements,
         use_shared_memory_histograms);
@@ -1363,16 +1352,10 @@
 
 template <typename GradientSumT>
 inline void DeviceShard<GradientSumT>::InitCompressedData(
-<<<<<<< HEAD
-    const common::HistCutMatrix &hmat, size_t row_stride, bool is_dense) {
+    const common::HistogramCuts &hmat, size_t row_stride, bool is_dense) {
   this->row_stride = row_stride;
-  n_bins = hmat.row_ptr.back();
-  int null_gidx_value = hmat.row_ptr.back();
-=======
-    const common::HistogramCuts &hmat, size_t row_stride, bool is_dense) {
   n_bins = hmat.Ptrs().back();
   int null_gidx_value = hmat.Ptrs().back();
->>>>>>> abe77705
 
   CHECK(!(param.max_leaves == 0 && param.max_depth == 0))
       << "Max leaves and max depth cannot both be unconstrained for "
@@ -1462,12 +1445,7 @@
   // Has any been allocated for me in this batch?
   if (!device_row_state.rows_to_process_from_batch) return;
 
-<<<<<<< HEAD
-  unsigned int null_gidx_value = hmat.row_ptr.back();
-=======
   unsigned int null_gidx_value = hmat.Ptrs().back();
-  size_t row_stride = this->ellpack_matrix.row_stride;
->>>>>>> abe77705
 
   const auto &offset_vec = row_batch.offset.ConstHostVector();
   size_t base_offset = offset_vec[device_row_state.row_offset_in_current_batch];
@@ -1652,11 +1630,7 @@
 
     monitor_.StartCuda("Quantiles");
     // Create the quantile sketches for the dmatrix and initialize HistogramCuts
-<<<<<<< HEAD
-    size_t row_stride = common::DeviceSketch(param_, *learner_param_,
-=======
     size_t row_stride = common::DeviceSketch(param_, *generic_param_,
->>>>>>> abe77705
                                              hist_maker_param_.gpu_batch_nrows,
                                              dmat, &hmat_);
     monitor_.StopCuda("Quantiles");
@@ -1793,11 +1767,7 @@
   }
 
   TrainParam param_;           // NOLINT
-<<<<<<< HEAD
-  common::HistCutMatrix hmat_; // NOLINT
-=======
   common::HistogramCuts hmat_; // NOLINT
->>>>>>> abe77705
   MetaInfo* info_;             // NOLINT
 
   std::vector<std::unique_ptr<DeviceShard<GradientSumT>>> shards_;  // NOLINT
