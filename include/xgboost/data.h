--- conflicted
+++ resolved
@@ -9,13 +9,8 @@
 
 #include <dmlc/base.h>
 #include <dmlc/data.h>
-<<<<<<< HEAD
-#ifdef XGBOOST_USE_GDF
-#include <gdf/gdf.h>
-=======
 #ifdef XGBOOST_USE_CUDF
 #include <cudf/types.h>
->>>>>>> 8a3d9d1f
 #endif
 #include <cstring>
 #include <memory>
@@ -134,16 +129,6 @@
    */
   void SetInfo(const char* key, const void* dptr, DataType dtype, size_t num);
   
-<<<<<<< HEAD
-#ifdef XGBOOST_USE_GDF
-  /*!
-   * \brief Set information in the meta info from GDF columns.
-   * \param key The key of the information.
-   * \param cols The GDF columns used to set the info.
-   * \param n_cols The number of GDF columns.
-   */
-  void SetInfoGDF(const char* key, gdf_column** cols, size_t n_cols);
-=======
 #ifdef XGBOOST_USE_CUDF
   /*!
    * \brief Set information in the meta info from CUDF columns.
@@ -152,7 +137,6 @@
    * \param n_cols The number of CUDF columns.
    */
   void SetInfoCUDF(const char* key, gdf_column** cols, size_t n_cols);
->>>>>>> 8a3d9d1f
 #endif
 
  private:
