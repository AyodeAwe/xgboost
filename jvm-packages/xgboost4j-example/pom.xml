<?xml version="1.0" encoding="UTF-8"?>
<project xmlns="http://maven.apache.org/POM/4.0.0"
         xmlns:xsi="http://www.w3.org/2001/XMLSchema-instance"
         xsi:schemaLocation="http://maven.apache.org/POM/4.0.0 http://maven.apache.org/xsd/maven-4.0.0.xsd">
    <modelVersion>4.0.0</modelVersion>
    <parent>
<<<<<<< HEAD
        <groupId>ai.rapids</groupId>
        <artifactId>xgboost-jvm</artifactId>
        <version>0.90-SNAPSHOT</version>
    </parent>
    <artifactId>xgboost4j-example</artifactId>
    <version>0.90-SNAPSHOT</version>
=======
        <groupId>ml.dmlc</groupId>
        <artifactId>xgboost-jvm_2.12</artifactId>
        <version>1.0.0-SNAPSHOT</version>
    </parent>
    <artifactId>xgboost4j-example_2.12</artifactId>
    <version>1.0.0-SNAPSHOT</version>
>>>>>>> c604929a
    <packaging>jar</packaging>
    <build>
        <plugins>
            <plugin>
                <groupId>org.apache.maven.plugins</groupId>
                <artifactId>maven-assembly-plugin</artifactId>
                <configuration>
                    <skipAssembly>false</skipAssembly>
                </configuration>
            </plugin>
        </plugins>
    </build>
    <dependencies>
        <dependency>
<<<<<<< HEAD
            <groupId>ai.rapids</groupId>
            <artifactId>xgboost4j-spark</artifactId>
            <version>0.90-SNAPSHOT</version>
            <classifier>${cudf.classifier}</classifier>
=======
            <groupId>ml.dmlc</groupId>
            <artifactId>xgboost4j-spark_${scala.binary.version}</artifactId>
            <version>1.0.0-SNAPSHOT</version>
>>>>>>> c604929a
        </dependency>
        <dependency>
            <groupId>org.apache.spark</groupId>
            <artifactId>spark-mllib_${scala.binary.version}</artifactId>
            <version>${spark.version}</version>
            <scope>provided</scope>
        </dependency>
        <dependency>
<<<<<<< HEAD
            <groupId>ai.rapids</groupId>
            <artifactId>xgboost4j-flink</artifactId>
            <version>0.90-SNAPSHOT</version>
=======
            <groupId>ml.dmlc</groupId>
            <artifactId>xgboost4j-flink_${scala.binary.version}</artifactId>
            <version>1.0.0-SNAPSHOT</version>
>>>>>>> c604929a
        </dependency>
        <dependency>
            <groupId>org.apache.commons</groupId>
            <artifactId>commons-lang3</artifactId>
            <version>3.4</version>
        </dependency>
    </dependencies>
</project><|MERGE_RESOLUTION|>--- conflicted
+++ resolved
@@ -4,21 +4,12 @@
          xsi:schemaLocation="http://maven.apache.org/POM/4.0.0 http://maven.apache.org/xsd/maven-4.0.0.xsd">
     <modelVersion>4.0.0</modelVersion>
     <parent>
-<<<<<<< HEAD
         <groupId>ai.rapids</groupId>
-        <artifactId>xgboost-jvm</artifactId>
-        <version>0.90-SNAPSHOT</version>
-    </parent>
-    <artifactId>xgboost4j-example</artifactId>
-    <version>0.90-SNAPSHOT</version>
-=======
-        <groupId>ml.dmlc</groupId>
         <artifactId>xgboost-jvm_2.12</artifactId>
         <version>1.0.0-SNAPSHOT</version>
     </parent>
     <artifactId>xgboost4j-example_2.12</artifactId>
     <version>1.0.0-SNAPSHOT</version>
->>>>>>> c604929a
     <packaging>jar</packaging>
     <build>
         <plugins>
@@ -33,16 +24,10 @@
     </build>
     <dependencies>
         <dependency>
-<<<<<<< HEAD
             <groupId>ai.rapids</groupId>
-            <artifactId>xgboost4j-spark</artifactId>
-            <version>0.90-SNAPSHOT</version>
             <classifier>${cudf.classifier}</classifier>
-=======
-            <groupId>ml.dmlc</groupId>
             <artifactId>xgboost4j-spark_${scala.binary.version}</artifactId>
             <version>1.0.0-SNAPSHOT</version>
->>>>>>> c604929a
         </dependency>
         <dependency>
             <groupId>org.apache.spark</groupId>
@@ -51,15 +36,9 @@
             <scope>provided</scope>
         </dependency>
         <dependency>
-<<<<<<< HEAD
             <groupId>ai.rapids</groupId>
-            <artifactId>xgboost4j-flink</artifactId>
-            <version>0.90-SNAPSHOT</version>
-=======
-            <groupId>ml.dmlc</groupId>
             <artifactId>xgboost4j-flink_${scala.binary.version}</artifactId>
             <version>1.0.0-SNAPSHOT</version>
->>>>>>> c604929a
         </dependency>
         <dependency>
             <groupId>org.apache.commons</groupId>
