# XGBoost4J: Distributed XGBoost for Scala/Java
[![Build Status](https://travis-ci.org/dmlc/xgboost.svg?branch=master)](https://travis-ci.org/dmlc/xgboost)
[![Documentation Status](https://readthedocs.org/projects/xgboost/badge/?version=latest)](https://xgboost.readthedocs.org/en/latest/jvm/index.html)
[![GitHub license](http://dmlc.github.io/img/apache2.svg)](../LICENSE)

[Documentation](https://xgboost.readthedocs.org/en/latest/jvm/index.html) |
[Resources](../demo/README.md) |
[Release Notes](../NEWS.md)

XGBoost4J is the JVM package of xgboost. It brings all the optimizations
and power xgboost into JVM ecosystem.

- Train XGBoost models in scala and java with easy customizations.
- Run distributed xgboost natively on jvm frameworks such as
Apache Flink and Apache Spark.

You can find more about XGBoost on [Documentation](https://xgboost.readthedocs.org/en/latest/jvm/index.html) and [Resource Page](../demo/README.md).

## Add Maven Dependency

XGBoost4J, XGBoost4J-Spark, etc. in maven repository is compiled with g++-4.8.5  

### Access release version

<b>maven</b> 

```
<dependency>
    <groupId>ml.dmlc</groupId>
    <artifactId>xgboost4j_2.12</artifactId>
    <version>latest_version_num</version>
</dependency>
``` 
 
<b>sbt</b> 
```sbt
 "ml.dmlc" %% "xgboost4j" % "latest_version_num"
``` 

For the latest release version number, please check [here](https://github.com/dmlc/xgboost/releases).

if you want to use `xgboost4j-spark`, you just need to replace xgboost4j with `xgboost4j-spark`

### Access SNAPSHOT version

You need to add github as repo:

<b>maven</b>:

```xml
<repository>
  <id>GitHub Repo</id>
  <name>GitHub Repo</name>
  <url>https://raw.githubusercontent.com/CodingCat/xgboost/maven-repo/</url>
</repository>
```

<b>sbt</b>:
 
```sbt 
resolvers += "GitHub Repo" at "https://raw.githubusercontent.com/CodingCat/xgboost/maven-repo/"
```

the add dependency as following:

<b>maven</b> 

```
<dependency>
    <groupId>ml.dmlc</groupId>
    <artifactId>xgboost4j_2.12</artifactId>
    <version>latest_version_num</version>
</dependency>
``` 
 
<b>sbt</b> 
```sbt
 "ml.dmlc" %% "xgboost4j" % "latest_version_num"
``` 

For the latest release version number, please check [here](https://github.com/CodingCat/xgboost/tree/maven-repo/ml/dmlc/xgboost4j_2.12).

if you want to use `xgboost4j-spark`, you just need to replace xgboost4j with `xgboost4j-spark`

## Examples

Full code examples for Scala, Java, Apache Spark, and Apache Flink can
be found in the [examples package](https://github.com/dmlc/xgboost/tree/master/jvm-packages/xgboost4j-example).

**NOTE on LIBSVM Format**: 

There is an inconsistent issue between XGBoost4J-Spark and other language bindings of XGBoost. 

When users use Spark to load trainingset/testset in LibSVM format with the following code snippet:

```scala
spark.read.format("libsvm").load("trainingset_libsvm")
```

Spark assumes that the dataset is 1-based indexed. However, when you do prediction with other bindings of XGBoost (e.g. Python API of XGBoost), XGBoost assumes that the dataset is 0-based indexed. It creates a pitfall for the users who train model with Spark but predict with the dataset in the same format in other bindings of XGBoost.

<<<<<<< HEAD
## NOTE on Python

There is a Python library for XGBoost4J-Spark under `xgboost4j-spark/src/main/resources`. You may take the xgboost4j-spark jar file as a Python library and develop your code based on it. This solution comes from [here](https://github.com/dmlc/xgboost/pull/4656).

[NumPy](https://numpy.org/) is required.
=======
## Development

You can build/package xgboost4j locally with the following steps:

**Linux:**
1. Ensure [Docker for Linux](https://docs.docker.com/install/) is installed.
2. Clone this repo: `git clone --recursive https://github.com/dmlc/xgboost.git`
3. Run the following command:
  - With Tests: `./xgboost/jvm-packages/dev/build-linux.sh`
  - Skip Tests: `./xgboost/jvm-packages/dev/build-linux.sh --skip-tests` 

**Windows:**
1. Ensure [Docker for Windows](https://docs.docker.com/docker-for-windows/install/) is installed.
2. Clone this repo: `git clone --recursive https://github.com/dmlc/xgboost.git`
3. Run the following command:
  - With Tests: `.\xgboost\jvm-packages\dev\build-linux.cmd`
  - Skip Tests: `.\xgboost\jvm-packages\dev\build-linux.cmd --skip-tests`

*Note: this will create jars for deployment on Linux machines.*
>>>>>>> c604929a
<|MERGE_RESOLUTION|>--- conflicted
+++ resolved
@@ -99,13 +99,12 @@
 
 Spark assumes that the dataset is 1-based indexed. However, when you do prediction with other bindings of XGBoost (e.g. Python API of XGBoost), XGBoost assumes that the dataset is 0-based indexed. It creates a pitfall for the users who train model with Spark but predict with the dataset in the same format in other bindings of XGBoost.
 
-<<<<<<< HEAD
 ## NOTE on Python
 
 There is a Python library for XGBoost4J-Spark under `xgboost4j-spark/src/main/resources`. You may take the xgboost4j-spark jar file as a Python library and develop your code based on it. This solution comes from [here](https://github.com/dmlc/xgboost/pull/4656).
 
 [NumPy](https://numpy.org/) is required.
-=======
+
 ## Development
 
 You can build/package xgboost4j locally with the following steps:
@@ -124,5 +123,4 @@
   - With Tests: `.\xgboost\jvm-packages\dev\build-linux.cmd`
   - Skip Tests: `.\xgboost\jvm-packages\dev\build-linux.cmd --skip-tests`
 
-*Note: this will create jars for deployment on Linux machines.*
->>>>>>> c604929a
+*Note: this will create jars for deployment on Linux machines.*