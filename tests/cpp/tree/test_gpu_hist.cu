/*!
 * Copyright 2017-2019 XGBoost contributors
 */
#include <thrust/device_vector.h>
#include <xgboost/base.h>
#include <random>
#include <string>
#include <vector>

#include "../helpers.h"
#include "gtest/gtest.h"

#include "../../../src/data/sparse_page_source.h"
#include "../../../src/gbm/gbtree_model.h"
#include "../../../src/tree/updater_gpu_hist.cu"
#include "../../../src/tree/updater_gpu_common.cuh"
#include "../../../src/common/common.h"
#include "../../../src/tree/constraints.cuh"

namespace xgboost {
namespace tree {

TEST(GpuHist, DeviceHistogram) {
  // Ensures that node allocates correctly after reaching `kStopGrowingSize`.
  dh::SaveCudaContext{
    [&]() {
      dh::safe_cuda(cudaSetDevice(0));
      constexpr size_t kNBins = 128;
      constexpr size_t kNNodes = 4;
      constexpr size_t kStopGrowing = kNNodes * kNBins * 2u;
      DeviceHistogram<GradientPairPrecise, kStopGrowing> histogram;
      histogram.Init(0, kNBins);
      for (size_t i = 0; i < kNNodes; ++i) {
        histogram.AllocateHistogram(i);
      }
      histogram.Reset();
      ASSERT_EQ(histogram.Data().size(), kStopGrowing);

      // Use allocated memory but do not erase nidx_map.
      for (size_t i = 0; i < kNNodes; ++i) {
        histogram.AllocateHistogram(i);
      }
      for (size_t i = 0; i < kNNodes; ++i) {
        ASSERT_TRUE(histogram.HistogramExists(i));
      }

      // Erase existing nidx_map.
      for (size_t i = kNNodes; i < kNNodes * 2; ++i) {
        histogram.AllocateHistogram(i);
      }
      for (size_t i = 0; i < kNNodes; ++i) {
        ASSERT_FALSE(histogram.HistogramExists(i));
      }
    }
  };
}

namespace {
<<<<<<< HEAD
class HistogramCutsWrapper : public common::HistCutMatrix {
 public:
  using SuperT = common::HistCutMatrix;
  void SetValues(std::vector<float> cuts) {
    SuperT::cut = cuts;
  }
  void SetPtrs(std::vector<uint32_t> ptrs) {
    SuperT::row_ptr = ptrs;
  }
  void SetMins(std::vector<float> mins) {
    SuperT::min_val = mins;
=======
class HistogramCutsWrapper : public common::HistogramCuts {
 public:
  using SuperT = common::HistogramCuts;
  void SetValues(std::vector<float> cuts) {
    SuperT::cut_values_ = cuts;
  }
  void SetPtrs(std::vector<uint32_t> ptrs) {
    SuperT::cut_ptrs_ = ptrs;
  }
  void SetMins(std::vector<float> mins) {
    SuperT::min_vals_ = mins;
>>>>>>> abe77705
  }
};
}  //  anonymous namespace


template <typename GradientSumT>
void BuildGidx(DeviceShard<GradientSumT>* shard, int n_rows, int n_cols,
               bst_float sparsity=0) {
  auto dmat = CreateDMatrix(n_rows, n_cols, sparsity, 3);
  const SparsePage& batch = *(*dmat)->GetRowBatches().begin();
  ASSERT_EQ((*dmat)->Info().num_nonzero_, batch.data.Size());

  HistogramCutsWrapper cmat;
  cmat.SetPtrs({0, 3, 6, 9, 12, 15, 18, 21, 24});
  // 24 cut fields, 3 cut fields for each feature (column).
  cmat.SetValues({0.30f, 0.67f, 1.64f,
          0.32f, 0.77f, 1.95f,
          0.29f, 0.70f, 1.80f,
          0.32f, 0.75f, 1.85f,
          0.18f, 0.59f, 1.69f,
          0.25f, 0.74f, 2.00f,
          0.26f, 0.74f, 1.98f,
          0.26f, 0.71f, 1.83f});
  cmat.SetMins({0.1f, 0.2f, 0.3f, 0.1f, 0.2f, 0.3f, 0.2f, 0.2f});

  auto is_dense = (*dmat)->Info().num_nonzero_ ==
                  (*dmat)->Info().num_row_ * (*dmat)->Info().num_col_;
  size_t row_stride = 0;
  const auto &offset_vec = batch.offset.ConstHostVector();
  for (size_t i = 1; i < offset_vec.size(); ++i) {
    row_stride = std::max(row_stride, offset_vec[i] - offset_vec[i-1]);
  }

  RowStateOnDevice rsod(batch.Size(), batch.Size());
  shard->ComputeItemsInShard(batch, rsod);
  shard->InitCompressedData(cmat, row_stride, is_dense);
  shard->CreateHistIndices(batch, cmat, rsod, -1);

  delete dmat;
}

TEST(GpuHist, BuildGidxDense) {
  int constexpr kNRows = 16, kNCols = 8;

  tree::TrainParam param;
  std::vector<std::pair<std::string, std::string>> args {
    {"max_depth", "1"},
    {"max_leaves", "0"},
  };
  param.Init(args);

  DeviceShard<GradientPairPrecise> shard(0, 0, 0, kNRows, param, kNCols, kNCols);
  BuildGidx(&shard, kNRows, kNCols);

  std::vector<common::CompressedByteT> h_gidx_buffer(shard.gidx_buffer.size());
  dh::CopyDeviceSpanToVector(&h_gidx_buffer, shard.gidx_buffer);
  common::CompressedIterator<uint32_t> gidx(h_gidx_buffer.data(), 25);

  ASSERT_EQ(shard.row_stride, kNCols);

  std::vector<uint32_t> solution = {
    0, 3, 8,  9, 14, 17, 20, 21,
    0, 4, 7, 10, 14, 16, 19, 22,
    1, 3, 7, 11, 14, 15, 19, 21,
    2, 3, 7,  9, 13, 16, 20, 22,
    2, 3, 6,  9, 12, 16, 20, 21,
    1, 5, 6, 10, 13, 16, 20, 21,
    2, 5, 8,  9, 13, 17, 19, 22,
    2, 4, 6, 10, 14, 17, 19, 21,
    2, 5, 7,  9, 13, 16, 19, 22,
    0, 3, 8, 10, 12, 16, 19, 22,
    1, 3, 7, 10, 13, 16, 19, 21,
    1, 3, 8, 10, 13, 17, 20, 22,
    2, 4, 6,  9, 14, 15, 19, 22,
    1, 4, 6,  9, 13, 16, 19, 21,
    2, 4, 8, 10, 14, 15, 19, 22,
    1, 4, 7, 10, 14, 16, 19, 21,
  };
  for (size_t i = 0; i < kNRows * kNCols; ++i) {
    ASSERT_EQ(solution[i], gidx[i]);
  }
}

TEST(GpuHist, BuildGidxSparse) {
  int constexpr kNRows = 16, kNCols = 8;
  TrainParam param;
  std::vector<std::pair<std::string, std::string>> args {
    {"max_depth", "1"},
    {"max_leaves", "0"}
  };
  param.Init(args);

  DeviceShard<GradientPairPrecise> shard(0, 0, 0, kNRows, param, kNCols, kNCols);
  BuildGidx(&shard, kNRows, kNCols, 0.9f);

  std::vector<common::CompressedByteT> h_gidx_buffer(shard.gidx_buffer.size());
  dh::CopyDeviceSpanToVector(&h_gidx_buffer, shard.gidx_buffer);
  common::CompressedIterator<uint32_t> gidx(h_gidx_buffer.data(), 25);

  ASSERT_EQ(shard.gidx_buffer.size(), shard.n_items);
  ASSERT_LE(shard.row_stride, 3);
  ASSERT_EQ(shard.ellpack_matrix->is_dense, false);
  ASSERT_EQ(shard.ellpack_matrix->data_layout, CompressedDataLayout::kCSR);

  // Sparse matrices have dense gidx representations with row_ptrs delineating
  // the different row elements
  std::vector<uint32_t> solution = {15, 0, 20, 5, 0, 16, 15, 7, 14, 16, 4, 9, 1};

  ASSERT_EQ(shard.gidx_buffer.size(), solution.size());
  for (size_t i = 0; i < shard.n_items; ++i) {
    ASSERT_EQ(solution[i], gidx[i]);
  }
}

std::vector<GradientPairPrecise> GetHostHistGpair() {
  // 24 bins, 3 bins for each feature (column).
  std::vector<GradientPairPrecise> hist_gpair = {
    {0.8314f, 0.7147f}, {1.7989f, 3.7312f}, {3.3846f, 3.4598f},
    {2.9277f, 3.5886f}, {1.8429f, 2.4152f}, {1.2443f, 1.9019f},
    {1.6380f, 2.9174f}, {1.5657f, 2.5107f}, {2.8111f, 2.4776f},
    {2.1322f, 3.0651f}, {3.2927f, 3.8540f}, {0.5899f, 0.9866f},
    {1.5185f, 1.6263f}, {2.0686f, 3.1844f}, {2.4278f, 3.0950f},
    {1.5105f, 2.1403f}, {2.6922f, 4.2217f}, {1.8122f, 1.5437f},
    {0.0000f, 0.0000f}, {4.3245f, 5.7955f}, {1.6903f, 2.1103f},
    {2.4012f, 4.4754f}, {3.6136f, 3.4303f}, {0.0000f, 0.0000f}
  };
  return hist_gpair;
}

template <typename GradientSumT>
void TestBuildHist(bool use_shared_memory_histograms) {
  int const kNRows = 16, kNCols = 8;

  TrainParam param;
  std::vector<std::pair<std::string, std::string>> args {
    {"max_depth", "6"},
    {"max_leaves", "0"},
  };
  param.Init(args);

  DeviceShard<GradientSumT> shard(0, 0, 0, kNRows, param, kNCols, kNCols);
  BuildGidx(&shard, kNRows, kNCols);

  xgboost::SimpleLCG gen;
  xgboost::SimpleRealUniformDistribution<bst_float> dist(0.0f, 1.0f);
  std::vector<GradientPair> h_gpair(kNRows);
  for (auto &gpair : h_gpair) {
    bst_float grad = dist(&gen);
    bst_float hess = dist(&gen);
    gpair = GradientPair(grad, hess);
  }

  thrust::host_vector<common::CompressedByteT> h_gidx_buffer (
      shard.gidx_buffer.size());

  common::CompressedByteT* d_gidx_buffer_ptr = shard.gidx_buffer.data();
  dh::safe_cuda(cudaMemcpy(h_gidx_buffer.data(), d_gidx_buffer_ptr,
                           sizeof(common::CompressedByteT) * shard.gidx_buffer.size(),
                           cudaMemcpyDeviceToHost));

  shard.row_partitioner.reset(new RowPartitioner(0, kNRows));
  shard.hist.AllocateHistogram(0);
  auto distribution = GPUDistribution::Block(GPUSet::Range(0, 1));
  HostDeviceVector<GradientPair> d_gpair(h_gpair, distribution);
  shard.gpair = d_gpair.DeviceSpan(0);

  shard.use_shared_memory_histograms = use_shared_memory_histograms;
  shard.BuildHist(0);
  DeviceHistogram<GradientSumT> d_hist = shard.hist;

  auto node_histogram = d_hist.GetNodeHistogram(0);
  // d_hist.data stored in float, not gradient pair
  thrust::host_vector<GradientSumT> h_result (d_hist.Data().size() / 2);
  size_t data_size =
      sizeof(GradientSumT) /
      (sizeof(GradientSumT) / sizeof(typename GradientSumT::ValueT));
  data_size *= d_hist.Data().size();
  dh::safe_cuda(cudaMemcpy(h_result.data(), node_histogram.data(), data_size,
                           cudaMemcpyDeviceToHost));

  std::vector<GradientPairPrecise> solution = GetHostHistGpair();
  std::cout << std::fixed;
  for (size_t i = 0; i < h_result.size(); ++i) {
    EXPECT_NEAR(h_result[i].GetGrad(), solution[i].GetGrad(), 0.01f);
    EXPECT_NEAR(h_result[i].GetHess(), solution[i].GetHess(), 0.01f);
  }
}

TEST(GpuHist, BuildHistGlobalMem) {
  TestBuildHist<GradientPairPrecise>(false);
  TestBuildHist<GradientPair>(false);
}

TEST(GpuHist, BuildHistSharedMem) {
  TestBuildHist<GradientPairPrecise>(true);
  TestBuildHist<GradientPair>(true);
}

HistogramCutsWrapper GetHostCutMatrix () {
  HistogramCutsWrapper cmat;
  cmat.SetPtrs({0, 3, 6, 9, 12, 15, 18, 21, 24});
  cmat.SetMins({0.1f, 0.2f, 0.3f, 0.1f, 0.2f, 0.3f, 0.2f, 0.2f});
  // 24 cut fields, 3 cut fields for each feature (column).
  // Each row of the cut represents the cuts for a data column.
  cmat.SetValues({0.30f, 0.67f, 1.64f,
              0.32f, 0.77f, 1.95f,
              0.29f, 0.70f, 1.80f,
              0.32f, 0.75f, 1.85f,
              0.18f, 0.59f, 1.69f,
              0.25f, 0.74f, 2.00f,
              0.26f, 0.74f, 1.98f,
              0.26f, 0.71f, 1.83f});
  return cmat;
}

// TODO(trivialfis): This test is over simplified.
TEST(GpuHist, EvaluateSplits) {
  constexpr int kNRows = 16;
  constexpr int kNCols = 8;

  TrainParam param;

  std::vector<std::pair<std::string, std::string>> args {
    {"max_depth", "1"},
    {"max_leaves", "0"},

    // Disable all other parameters.
    {"colsample_bynode", "1"},
    {"colsample_bylevel", "1"},
    {"colsample_bytree", "1"},
    {"min_child_weight", "0.01"},
    {"reg_alpha", "0"},
    {"reg_lambda", "0"},
    {"max_delta_step", "0"}
  };
  param.Init(args);
  for (size_t i = 0; i < kNCols; ++i) {
    param.monotone_constraints.emplace_back(0);
  }

  int max_bins = 4;

  // Initialize DeviceShard
  std::unique_ptr<DeviceShard<GradientPairPrecise>> shard{
    new DeviceShard<GradientPairPrecise>(0, 0, 0, kNRows, param, kNCols, kNCols)};
  // Initialize DeviceShard::node_sum_gradients
  shard->node_sum_gradients = {{6.4f, 12.8f}};

  // Initialize DeviceShard::cut
  auto cmat = GetHostCutMatrix();

  // Copy cut matrix to device.
  shard->ba.Allocate(0,
                     &(shard->feature_segments), cmat.Ptrs().size(),
                     &(shard->min_fvalue), cmat.MinValues().size(),
                     &(shard->gidx_fvalue_map), 24,
                     &(shard->monotone_constraints), kNCols);
  dh::CopyVectorToDeviceSpan(shard->feature_segments, cmat.Ptrs());
  dh::CopyVectorToDeviceSpan(shard->gidx_fvalue_map, cmat.Values());
  dh::CopyVectorToDeviceSpan(shard->monotone_constraints,
                             param.monotone_constraints);
<<<<<<< HEAD
  dh::CopyVectorToDeviceSpan(shard->min_fvalue, cmat.min_val);
  shard->ellpack_matrix.reset(
    new ELLPackMatrix(shard->feature_segments, shard->min_fvalue, shard->gidx_fvalue_map,
                      common::CompressedBufferWriter(0),
                      common::CompressedIterator<uint32_t>(shard->gidx_buffer.data(), 0),
                      shard->gidx_buffer,
                      common::CompressedBufferWriter(0),
                      common::CompressedIterator<uint32_t>(shard->gidx_row_buffer.data(), 0),
                      shard->gidx_row_buffer,
                      0, true, 0, kNRows, 0, CompressedDataLayout::kRowStride));
=======
  shard->ellpack_matrix.feature_segments = shard->feature_segments;
  shard->ellpack_matrix.gidx_fvalue_map = shard->gidx_fvalue_map;
  dh::CopyVectorToDeviceSpan(shard->min_fvalue, cmat.MinValues());
  shard->ellpack_matrix.min_fvalue = shard->min_fvalue;
>>>>>>> abe77705

  // Initialize DeviceShard::hist
  shard->hist.Init(0, (max_bins - 1) * kNCols);
  shard->hist.AllocateHistogram(0);
  // Each row of hist_gpair represents gpairs for one feature.
  // Each entry represents a bin.
  std::vector<GradientPairPrecise> hist_gpair = GetHostHistGpair();
  std::vector<bst_float> hist;
  for (auto pair : hist_gpair) {
    hist.push_back(pair.GetGrad());
    hist.push_back(pair.GetHess());
  }

  ASSERT_EQ(shard->hist.Data().size(), hist.size());
  thrust::copy(hist.begin(), hist.end(),
               shard->hist.Data().begin());

  shard->column_sampler.Init(kNCols,
                                  param.colsample_bynode,
                                  param.colsample_bylevel,
                                  param.colsample_bytree,
                                  false);

  RegTree tree;
  MetaInfo info;
  info.num_row_ = kNRows;
  info.num_col_ = kNCols;

  shard->node_value_constraints.resize(1);
  shard->node_value_constraints[0].lower_bound = -1.0;
  shard->node_value_constraints[0].upper_bound = 1.0;

  std::vector<DeviceSplitCandidate> res =
    shard->EvaluateSplits({ 0,0 }, tree, kNCols);

  ASSERT_EQ(res[0].findex, 7);
  ASSERT_EQ(res[1].findex, 7);
  ASSERT_NEAR(res[0].fvalue, 0.26, xgboost::kRtEps);
  ASSERT_NEAR(res[1].fvalue, 0.26, xgboost::kRtEps);
}

void TestHistogramIndexImpl(int n_gpus) {
  // Test if the compressed histogram index matches when using a sparse
  // dmatrix with and without using external memory

  int constexpr kNRows = 1000, kNCols = 10;

  // Build 2 matrices and build a histogram maker with that
  tree::GPUHistMakerSpecialised<GradientPairPrecise> hist_maker, hist_maker_ext;
  std::unique_ptr<DMatrix> hist_maker_dmat(
    CreateSparsePageDMatrixWithRC(kNRows, kNCols, 0, true));
  std::unique_ptr<DMatrix> hist_maker_ext_dmat(
    CreateSparsePageDMatrixWithRC(kNRows, kNCols, 128UL, true));

  std::vector<std::pair<std::string, std::string>> training_params = {
    {"max_depth", "10"},
    {"max_leaves", "0"}
  };

  GenericParameter generic_param(CreateEmptyGenericParam(0, n_gpus));
  hist_maker.Configure(training_params, &generic_param);

  hist_maker.InitDataOnce(hist_maker_dmat.get());
<<<<<<< HEAD

  LearnerTrainParam learner_param_ext(CreateEmptyGenericParam(0, n_gpus));
  hist_maker_ext.Init(training_params, &learner_param_ext);
=======
  hist_maker_ext.Configure(training_params, &generic_param);
>>>>>>> abe77705
  hist_maker_ext.InitDataOnce(hist_maker_ext_dmat.get());

  ASSERT_EQ(hist_maker.shards_.size(), hist_maker_ext.shards_.size());

  // Extract the device shards from the histogram makers and from that its compressed
  // histogram index
  for (size_t i = 0; i < hist_maker.shards_.size(); ++i) {
    const auto &dev_shard = hist_maker.shards_[i];
    std::vector<common::CompressedByteT> h_gidx_buffer(dev_shard->gidx_buffer.size());
    dh::CopyDeviceSpanToVector(&h_gidx_buffer, dev_shard->gidx_buffer);

    const auto &dev_shard_ext = hist_maker_ext.shards_[i];
    std::vector<common::CompressedByteT> h_gidx_buffer_ext(dev_shard_ext->gidx_buffer.size());
    dh::CopyDeviceSpanToVector(&h_gidx_buffer_ext, dev_shard_ext->gidx_buffer);

    ASSERT_EQ(dev_shard->ellpack_matrix->data_layout, dev_shard->ellpack_matrix->data_layout);
    ASSERT_EQ(dev_shard->ellpack_matrix->is_dense, dev_shard_ext->ellpack_matrix->is_dense);
    ASSERT_EQ(dev_shard->n_bins, dev_shard_ext->n_bins);
    ASSERT_EQ(dev_shard->n_items, dev_shard_ext->n_items);
    ASSERT_EQ(dev_shard->n_rows, dev_shard_ext->n_rows);
    ASSERT_EQ(h_gidx_buffer.size(), h_gidx_buffer_ext.size());
    ASSERT_EQ(h_gidx_buffer, h_gidx_buffer_ext);
  }
}

TEST(GpuHist, TestHistogramIndex) {
  TestHistogramIndexImpl(1);
}

#if defined(XGBOOST_USE_NCCL)
TEST(GpuHist, MGPU_TestHistogramIndex) {
  auto devices = GPUSet::AllVisible();
  CHECK_GT(devices.Size(), 1);
  TestHistogramIndexImpl(-1);
}
#endif

}  // namespace tree
}  // namespace xgboost<|MERGE_RESOLUTION|>--- conflicted
+++ resolved
@@ -56,19 +56,6 @@
 }
 
 namespace {
-<<<<<<< HEAD
-class HistogramCutsWrapper : public common::HistCutMatrix {
- public:
-  using SuperT = common::HistCutMatrix;
-  void SetValues(std::vector<float> cuts) {
-    SuperT::cut = cuts;
-  }
-  void SetPtrs(std::vector<uint32_t> ptrs) {
-    SuperT::row_ptr = ptrs;
-  }
-  void SetMins(std::vector<float> mins) {
-    SuperT::min_val = mins;
-=======
 class HistogramCutsWrapper : public common::HistogramCuts {
  public:
   using SuperT = common::HistogramCuts;
@@ -80,7 +67,6 @@
   }
   void SetMins(std::vector<float> mins) {
     SuperT::min_vals_ = mins;
->>>>>>> abe77705
   }
 };
 }  //  anonymous namespace
@@ -342,8 +328,7 @@
   dh::CopyVectorToDeviceSpan(shard->gidx_fvalue_map, cmat.Values());
   dh::CopyVectorToDeviceSpan(shard->monotone_constraints,
                              param.monotone_constraints);
-<<<<<<< HEAD
-  dh::CopyVectorToDeviceSpan(shard->min_fvalue, cmat.min_val);
+  dh::CopyVectorToDeviceSpan(shard->min_fvalue, cmat.MinValues());
   shard->ellpack_matrix.reset(
     new ELLPackMatrix(shard->feature_segments, shard->min_fvalue, shard->gidx_fvalue_map,
                       common::CompressedBufferWriter(0),
@@ -353,12 +338,6 @@
                       common::CompressedIterator<uint32_t>(shard->gidx_row_buffer.data(), 0),
                       shard->gidx_row_buffer,
                       0, true, 0, kNRows, 0, CompressedDataLayout::kRowStride));
-=======
-  shard->ellpack_matrix.feature_segments = shard->feature_segments;
-  shard->ellpack_matrix.gidx_fvalue_map = shard->gidx_fvalue_map;
-  dh::CopyVectorToDeviceSpan(shard->min_fvalue, cmat.MinValues());
-  shard->ellpack_matrix.min_fvalue = shard->min_fvalue;
->>>>>>> abe77705
 
   // Initialize DeviceShard::hist
   shard->hist.Init(0, (max_bins - 1) * kNCols);
@@ -420,15 +399,10 @@
 
   GenericParameter generic_param(CreateEmptyGenericParam(0, n_gpus));
   hist_maker.Configure(training_params, &generic_param);
-
   hist_maker.InitDataOnce(hist_maker_dmat.get());
-<<<<<<< HEAD
-
-  LearnerTrainParam learner_param_ext(CreateEmptyGenericParam(0, n_gpus));
-  hist_maker_ext.Init(training_params, &learner_param_ext);
-=======
-  hist_maker_ext.Configure(training_params, &generic_param);
->>>>>>> abe77705
+
+  GenericParameter generic_param_ext(CreateEmptyGenericParam(0, n_gpus));
+  hist_maker_ext.Configure(training_params, &generic_param_ext);
   hist_maker_ext.InitDataOnce(hist_maker_ext_dmat.get());
 
   ASSERT_EQ(hist_maker.shards_.size(), hist_maker_ext.shards_.size());
