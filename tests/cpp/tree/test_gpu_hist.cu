/*!
 * Copyright 2017-2018 XGBoost contributors
 */

#include <thrust/device_vector.h>
#include <xgboost/base.h>
#include <random>
#include <string>
#include <vector>

#include "../helpers.h"
#include "gtest/gtest.h"

#include "../../../src/data/sparse_page_source.h"
#include "../../../src/gbm/gbtree_model.h"
#include "../../../src/tree/updater_gpu_hist.cu"
#include "../../../src/tree/updater_gpu_common.cuh"
#include "../../../src/common/common.h"

namespace xgboost {
namespace tree {

TEST(GpuHist, DeviceHistogram) {
  // Ensures that node allocates correctly after reaching `kStopGrowingSize`.
  dh::SaveCudaContext{
    [&]() {
      dh::safe_cuda(cudaSetDevice(0));
      constexpr size_t kNBins = 128;
      constexpr size_t kNNodes = 4;
      constexpr size_t kStopGrowing = kNNodes * kNBins * 2u;
      DeviceHistogram<GradientPairPrecise, kStopGrowing> histogram;
      histogram.Init(0, kNBins);
      for (size_t i = 0; i < kNNodes; ++i) {
        histogram.AllocateHistogram(i);
      }
      histogram.Reset();
      ASSERT_EQ(histogram.Data().size(), kStopGrowing);

      // Use allocated memory but do not erase nidx_map.
      for (size_t i = 0; i < kNNodes; ++i) {
        histogram.AllocateHistogram(i);
      }
      for (size_t i = 0; i < kNNodes; ++i) {
        ASSERT_TRUE(histogram.HistogramExists(i));
      }

      // Erase existing nidx_map.
      for (size_t i = kNNodes; i < kNNodes * 2; ++i) {
        histogram.AllocateHistogram(i);
      }
      for (size_t i = 0; i < kNNodes; ++i) {
        ASSERT_FALSE(histogram.HistogramExists(i));
      }
    }
  };

}

template <typename GradientSumT>
void BuildGidx(DeviceShard<GradientSumT>* shard, int n_rows, int n_cols,
               bst_float sparsity=0) {
  auto dmat = CreateDMatrix(n_rows, n_cols, sparsity, 3);
  const SparsePage& batch = *(*dmat)->GetRowBatches().begin();
  GPUSet devices = GPUSet::Range(0, 1);
  batch.offset.Reshard(GPUDistribution::Overlap(devices, 1));

  common::HistCutMatrix cmat;
  cmat.row_ptr = {0, 3, 6, 9, 12, 15, 18, 21, 24};
  cmat.min_val = {0.1f, 0.2f, 0.3f, 0.1f, 0.2f, 0.3f, 0.2f, 0.2f};
  // 24 cut fields, 3 cut fields for each feature (column).
  cmat.cut = {0.30f, 0.67f, 1.64f,
              0.32f, 0.77f, 1.95f,
              0.29f, 0.70f, 1.80f,
              0.32f, 0.75f, 1.85f,
              0.18f, 0.59f, 1.69f,
              0.25f, 0.74f, 2.00f,
              0.26f, 0.74f, 1.98f,
              0.26f, 0.71f, 1.83f};

<<<<<<< HEAD
  shard->InitRowPtrs(batch);
  shard->InitCompressedData(cmat, batch);
  
=======
  auto is_dense = (*dmat)->Info().num_nonzero_ ==
                  (*dmat)->Info().num_row_ * (*dmat)->Info().num_col_;
  shard->InitCompressedData(cmat, batch, is_dense);

>>>>>>> 956e73f1
  delete dmat;
}

TEST(GpuHist, BuildGidxDense) {
  int constexpr kNRows = 16, kNCols = 8;
  TrainParam param;
  param.max_depth = 1;
  param.n_gpus = 1;
  param.max_leaves = 0;

  DeviceShard<GradientPairPrecise> shard(0, 0, kNRows, param);
  BuildGidx(&shard, kNRows, kNCols);

  std::vector<common::CompressedByteT> h_gidx_buffer(shard.gidx_buffer.size());
  dh::CopyDeviceSpanToVector(&h_gidx_buffer, shard.gidx_buffer);
  common::CompressedIterator<uint32_t> gidx(h_gidx_buffer.data(), 25);

  ASSERT_EQ(shard.ellpack_matrix.row_stride, kNCols);

  std::vector<uint32_t> solution = {
    0, 3, 8,  9, 14, 17, 20, 21,
    0, 4, 7, 10, 14, 16, 19, 22,
    1, 3, 7, 11, 14, 15, 19, 21,
    2, 3, 7,  9, 13, 16, 20, 22,
    2, 3, 6,  9, 12, 16, 20, 21,
    1, 5, 6, 10, 13, 16, 20, 21,
    2, 5, 8,  9, 13, 17, 19, 22,
    2, 4, 6, 10, 14, 17, 19, 21,
    2, 5, 7,  9, 13, 16, 19, 22,
    0, 3, 8, 10, 12, 16, 19, 22,
    1, 3, 7, 10, 13, 16, 19, 21,
    1, 3, 8, 10, 13, 17, 20, 22,
    2, 4, 6,  9, 14, 15, 19, 22,
    1, 4, 6,  9, 13, 16, 19, 21,
    2, 4, 8, 10, 14, 15, 19, 22,
    1, 4, 7, 10, 14, 16, 19, 21,
  };
  for (size_t i = 0; i < kNRows * kNCols; ++i) {
    ASSERT_EQ(solution[i], gidx[i]);
  }
}

TEST(GpuHist, BuildGidxSparse) {
  int constexpr kNRows = 16, kNCols = 8;
  TrainParam param;
  param.max_depth = 1;
  param.n_gpus = 1;
  param.max_leaves = 0;

  DeviceShard<GradientPairPrecise> shard(0, 0, kNRows, param);
  BuildGidx(&shard, kNRows, kNCols, 0.9f);

  std::vector<common::CompressedByteT> h_gidx_buffer(shard.gidx_buffer.size());
  dh::CopyDeviceSpanToVector(&h_gidx_buffer, shard.gidx_buffer);
  common::CompressedIterator<uint32_t> gidx(h_gidx_buffer.data(), 25);

  ASSERT_LE(shard.ellpack_matrix.row_stride, 3);

  // row_stride = 3, 16 rows, 48 entries for ELLPack
  std::vector<uint32_t> solution = {
    15, 24, 24,  0, 24, 24, 24, 24, 24, 24, 24, 24, 20, 24, 24, 24,
    24, 24, 24, 24, 24,  5, 24, 24,  0, 16, 24, 15, 24, 24, 24, 24,
    24,  7, 14, 16,  4, 24, 24, 24, 24, 24,  9, 24, 24,  1, 24, 24
  };
  for (size_t i = 0; i < kNRows * shard.ellpack_matrix.row_stride; ++i) {
    ASSERT_EQ(solution[i], gidx[i]);
  }
}

std::vector<GradientPairPrecise> GetHostHistGpair() {
  // 24 bins, 3 bins for each feature (column).
  std::vector<GradientPairPrecise> hist_gpair = {
    {0.8314f, 0.7147f}, {1.7989f, 3.7312f}, {3.3846f, 3.4598f},
    {2.9277f, 3.5886f}, {1.8429f, 2.4152f}, {1.2443f, 1.9019f},
    {1.6380f, 2.9174f}, {1.5657f, 2.5107f}, {2.8111f, 2.4776f},
    {2.1322f, 3.0651f}, {3.2927f, 3.8540f}, {0.5899f, 0.9866f},
    {1.5185f, 1.6263f}, {2.0686f, 3.1844f}, {2.4278f, 3.0950f},
    {1.5105f, 2.1403f}, {2.6922f, 4.2217f}, {1.8122f, 1.5437f},
    {0.0000f, 0.0000f}, {4.3245f, 5.7955f}, {1.6903f, 2.1103f},
    {2.4012f, 4.4754f}, {3.6136f, 3.4303f}, {0.0000f, 0.0000f}
  };
  return hist_gpair;
}

template <typename GradientSumT>
void TestBuildHist(GPUHistBuilderBase<GradientSumT>& builder) {
  int const kNRows = 16, kNCols = 8;

  TrainParam param;
  param.max_depth = 6;
  param.n_gpus = 1;
  param.max_leaves = 0;

  DeviceShard<GradientSumT> shard(0, 0, kNRows, param);

  BuildGidx(&shard, kNRows, kNCols);

  xgboost::SimpleLCG gen;
  xgboost::SimpleRealUniformDistribution<bst_float> dist(0.0f, 1.0f);
  std::vector<GradientPair> h_gpair(kNRows);
  for (auto &gpair : h_gpair) {
    bst_float grad = dist(&gen);
    bst_float hess = dist(&gen);
    gpair = GradientPair(grad, hess);
  }

  int num_symbols = shard.n_bins + 1;

  thrust::host_vector<common::CompressedByteT> h_gidx_buffer (
      shard.gidx_buffer.size());

  common::CompressedByteT* d_gidx_buffer_ptr = shard.gidx_buffer.data();
  dh::safe_cuda(cudaMemcpy(h_gidx_buffer.data(), d_gidx_buffer_ptr,
                           sizeof(common::CompressedByteT) * shard.gidx_buffer.size(),
                           cudaMemcpyDeviceToHost));
  auto gidx = common::CompressedIterator<uint32_t>(h_gidx_buffer.data(),
                                                   num_symbols);

  shard.ridx_segments.resize(1);
  shard.ridx_segments[0] = Segment(0, kNRows);
  shard.hist.AllocateHistogram(0);
  dh::CopyVectorToDeviceSpan(shard.gpair, h_gpair);
  thrust::sequence(
      thrust::device_pointer_cast(shard.ridx.Current()),
      thrust::device_pointer_cast(shard.ridx.Current() + shard.ridx.Size()));

  builder.Build(&shard, 0);
  DeviceHistogram<GradientSumT> d_hist = shard.hist;

  auto node_histogram = d_hist.GetNodeHistogram(0);
  // d_hist.data stored in float, not gradient pair
  thrust::host_vector<GradientSumT> h_result (d_hist.Data().size() / 2);
  size_t data_size =
      sizeof(GradientSumT) /
      (sizeof(GradientSumT) / sizeof(typename GradientSumT::ValueT));
  data_size *= d_hist.Data().size();
  dh::safe_cuda(cudaMemcpy(h_result.data(), node_histogram.data(), data_size,
                           cudaMemcpyDeviceToHost));

  std::vector<GradientPairPrecise> solution = GetHostHistGpair();
  std::cout << std::fixed;
  for (size_t i = 0; i < h_result.size(); ++i) {
    EXPECT_NEAR(h_result[i].GetGrad(), solution[i].GetGrad(), 0.01f);
    EXPECT_NEAR(h_result[i].GetHess(), solution[i].GetHess(), 0.01f);
  }
}

TEST(GpuHist, BuildHistGlobalMem) {
  GlobalMemHistBuilder<GradientPairPrecise> double_builder;
  TestBuildHist(double_builder);
  GlobalMemHistBuilder<GradientPair> float_builder;
  TestBuildHist(float_builder);
}

TEST(GpuHist, BuildHistSharedMem) {
  SharedMemHistBuilder<GradientPairPrecise> double_builder;
  TestBuildHist(double_builder);
  SharedMemHistBuilder<GradientPair> float_builder;
  TestBuildHist(float_builder);
}

common::HistCutMatrix GetHostCutMatrix () {
  common::HistCutMatrix cmat;
  cmat.row_ptr = {0, 3, 6, 9, 12, 15, 18, 21, 24};
  cmat.min_val = {0.1f, 0.2f, 0.3f, 0.1f, 0.2f, 0.3f, 0.2f, 0.2f};
  // 24 cut fields, 3 cut fields for each feature (column).
  // Each row of the cut represents the cuts for a data column.
  cmat.cut = {0.30f, 0.67f, 1.64f,
              0.32f, 0.77f, 1.95f,
              0.29f, 0.70f, 1.80f,
              0.32f, 0.75f, 1.85f,
              0.18f, 0.59f, 1.69f,
              0.25f, 0.74f, 2.00f,
              0.26f, 0.74f, 1.98f,
              0.26f, 0.71f, 1.83f};
  return cmat;
}

// TODO(trivialfis): This test is over simplified.
TEST(GpuHist, EvaluateSplits) {
  constexpr int kNRows = 16;
  constexpr int kNCols = 8;

  TrainParam param;
  param.max_depth = 1;
  param.n_gpus = 1;
  param.colsample_bynode = 1;
  param.colsample_bylevel = 1;
  param.colsample_bytree = 1;
  param.min_child_weight = 0.01;

  // Disable all parameters.
  param.reg_alpha = 0.0;
  param.reg_lambda = 0;
  param.max_delta_step = 0.0;

  for (size_t i = 0; i < kNCols; ++i) {
    param.monotone_constraints.emplace_back(0);
  }

  int max_bins = 4;

  // Initialize DeviceShard
  std::unique_ptr<DeviceShard<GradientPairPrecise>> shard {
    new DeviceShard<GradientPairPrecise>(0, 0, kNRows, param)};
  // Initialize DeviceShard::node_sum_gradients
  shard->node_sum_gradients = {{6.4f, 12.8f}};

  // Initialize DeviceShard::cut
  common::HistCutMatrix cmat = GetHostCutMatrix();

  // Copy cut matrix to device.
  shard->ba.Allocate(0,
                     &(shard->feature_segments), cmat.row_ptr.size(),
                     &(shard->min_fvalue), cmat.min_val.size(),
                     &(shard->gidx_fvalue_map), 24,
                     &(shard->monotone_constraints), kNCols);
  dh::CopyVectorToDeviceSpan(shard->feature_segments, cmat.row_ptr);
  dh::CopyVectorToDeviceSpan(shard->gidx_fvalue_map, cmat.cut);
  dh::CopyVectorToDeviceSpan(shard->monotone_constraints,
                             param.monotone_constraints);
  shard->ellpack_matrix.feature_segments = shard->feature_segments;
  shard->ellpack_matrix.gidx_fvalue_map = shard->gidx_fvalue_map;
  dh::CopyVectorToDeviceSpan(shard->min_fvalue, cmat.min_val);
  shard->ellpack_matrix.min_fvalue = shard->min_fvalue;

  // Initialize DeviceShard::hist
  shard->hist.Init(0, (max_bins - 1) * kNCols);
  shard->hist.AllocateHistogram(0);
  // Each row of hist_gpair represents gpairs for one feature.
  // Each entry represents a bin.
  std::vector<GradientPairPrecise> hist_gpair = GetHostHistGpair();
  std::vector<bst_float> hist;
  for (auto pair : hist_gpair) {
    hist.push_back(pair.GetGrad());
    hist.push_back(pair.GetHess());
  }

  ASSERT_EQ(shard->hist.Data().size(), hist.size());
  thrust::copy(hist.begin(), hist.end(),
               shard->hist.Data().begin());

  // Initialize GPUHistMaker
  GPUHistMakerSpecialised<GradientPairPrecise> hist_maker =
      GPUHistMakerSpecialised<GradientPairPrecise>();
  hist_maker.param_ = param;
  hist_maker.shards_.push_back(std::move(shard));
  hist_maker.column_sampler_.Init(kNCols,
                                  param.colsample_bynode,
                                  param.colsample_bylevel,
                                  param.colsample_bytree,
                                  false);

  RegTree tree;
  MetaInfo info;
  info.num_row_ = kNRows;
  info.num_col_ = kNCols;

  hist_maker.info_ = &info;
  hist_maker.node_value_constraints_.resize(1);
  hist_maker.node_value_constraints_[0].lower_bound = -1.0;
  hist_maker.node_value_constraints_[0].upper_bound = 1.0;

  std::vector<DeviceSplitCandidate> res =
    hist_maker.EvaluateSplits({ 0,0 }, &tree);

  ASSERT_EQ(res[0].findex, 7);
  ASSERT_EQ(res[1].findex, 7);
  ASSERT_NEAR(res[0].fvalue, 0.26, xgboost::kRtEps);
  ASSERT_NEAR(res[1].fvalue, 0.26, xgboost::kRtEps);
}

TEST(GpuHist, ApplySplit) {
  GPUHistMakerSpecialised<GradientPairPrecise> hist_maker =
      GPUHistMakerSpecialised<GradientPairPrecise>();
  int constexpr kNId = 0;
  int constexpr kNRows = 16;
  int constexpr kNCols = 8;

  TrainParam param;
  std::vector<std::pair<std::string, std::string>> args = {};
  param.InitAllowUnknown(args);

  // Initialize shard
  for (size_t i = 0; i < kNCols; ++i) {
    param.monotone_constraints.emplace_back(0);
  }

  hist_maker.shards_.resize(1);
  hist_maker.shards_[0].reset(new DeviceShard<GradientPairPrecise>(0, 0, kNRows, param));

  auto& shard = hist_maker.shards_.at(0);
  shard->ridx_segments.resize(3);  // 3 nodes.
  shard->node_sum_gradients.resize(3);

  shard->ridx_segments[0] = Segment(0, kNRows);
  shard->ba.Allocate(0, &(shard->ridx), kNRows,
                     &(shard->position), kNRows);
  shard->ellpack_matrix.row_stride = kNCols;
  thrust::sequence(
      thrust::device_pointer_cast(shard->ridx.Current()),
      thrust::device_pointer_cast(shard->ridx.Current() + shard->ridx.Size()));
  // Initialize GPUHistMaker
  hist_maker.param_ = param;
  RegTree tree;

  DeviceSplitCandidate candidate;
  candidate.Update(2, kLeftDir,
                   0.59, 4,  // fvalue has to be equal to one of the cut field
                   GradientPair(8.2, 2.8), GradientPair(6.3, 3.6),
                   GPUTrainingParam(param));
  ExpandEntry candidate_entry {0, 0, candidate, 0};
  candidate_entry.nid = kNId;

  // Used to get bin_id in update position.
  common::HistCutMatrix cmat = GetHostCutMatrix();
  hist_maker.hmat_ = cmat;

  MetaInfo info;
  info.num_row_ = kNRows;
  info.num_col_ = kNCols;
  info.num_nonzero_ = kNRows * kNCols;  // Dense

  // Initialize gidx
  int n_bins = 24;
  int row_stride = kNCols;
  int num_symbols = n_bins + 1;
  size_t compressed_size_bytes =
      common::CompressedBufferWriter::CalculateBufferSize(row_stride * kNRows,
                                                          num_symbols);
  shard->ba.Allocate(0, &(shard->gidx_buffer), compressed_size_bytes,
                     &(shard->feature_segments), cmat.row_ptr.size(),
                     &(shard->min_fvalue), cmat.min_val.size(),
                     &(shard->gidx_fvalue_map), 24);
  dh::CopyVectorToDeviceSpan(shard->feature_segments, cmat.row_ptr);
  dh::CopyVectorToDeviceSpan(shard->gidx_fvalue_map, cmat.cut);
  shard->ellpack_matrix.feature_segments = shard->feature_segments;
  shard->ellpack_matrix.gidx_fvalue_map = shard->gidx_fvalue_map;
  dh::CopyVectorToDeviceSpan(shard->min_fvalue, cmat.min_val);
  shard->ellpack_matrix.min_fvalue = shard->min_fvalue;
  shard->ellpack_matrix.is_dense = true;

  common::CompressedBufferWriter wr(num_symbols);
  // gidx 14 should go right, 12 goes left
  std::vector<int> h_gidx (kNRows * row_stride, 14);
  h_gidx[4] = 12;
  h_gidx[12] = 12;
  std::vector<common::CompressedByteT> h_gidx_compressed (compressed_size_bytes);

  wr.Write(h_gidx_compressed.data(), h_gidx.begin(), h_gidx.end());
  dh::CopyVectorToDeviceSpan(shard->gidx_buffer, h_gidx_compressed);

  shard->ellpack_matrix.gidx_iter = common::CompressedIterator<uint32_t>(
      shard->gidx_buffer.data(), num_symbols);

  hist_maker.info_ = &info;
  hist_maker.ApplySplit(candidate_entry, &tree);
  hist_maker.UpdatePosition(candidate_entry, &tree);

  ASSERT_FALSE(tree[kNId].IsLeaf());

  int left_nidx = tree[kNId].LeftChild();
  int right_nidx = tree[kNId].RightChild();

  ASSERT_EQ(shard->ridx_segments[left_nidx].begin, 0);
  ASSERT_EQ(shard->ridx_segments[left_nidx].end, 2);
  ASSERT_EQ(shard->ridx_segments[right_nidx].begin, 2);
  ASSERT_EQ(shard->ridx_segments[right_nidx].end, 16);
}

void TestSortPosition(const std::vector<int>& position_in, int left_idx,
                      int right_idx) {
  std::vector<int64_t> left_count = {
      std::count(position_in.begin(), position_in.end(), left_idx)};
  thrust::device_vector<int64_t> d_left_count = left_count;
  thrust::device_vector<int> position = position_in;
  thrust::device_vector<int> position_out(position.size());

  thrust::device_vector<bst_uint> ridx(position.size());
  thrust::sequence(ridx.begin(), ridx.end());
  thrust::device_vector<bst_uint> ridx_out(ridx.size());
  dh::CubMemory tmp;
  SortPosition(
      &tmp, common::Span<int>(position.data().get(), position.size()),
      common::Span<int>(position_out.data().get(), position_out.size()),
      common::Span<bst_uint>(ridx.data().get(), ridx.size()),
      common::Span<bst_uint>(ridx_out.data().get(), ridx_out.size()), left_idx,
      right_idx, d_left_count.data().get(), nullptr);
  thrust::host_vector<int> position_result = position_out;
  thrust::host_vector<int> ridx_result = ridx_out;

  // Check position is sorted
  EXPECT_TRUE(std::is_sorted(position_result.begin(), position_result.end()));
  // Check row indices are sorted inside left and right segment
  EXPECT_TRUE(
      std::is_sorted(ridx_result.begin(), ridx_result.begin() + left_count[0]));
  EXPECT_TRUE(
      std::is_sorted(ridx_result.begin() + left_count[0], ridx_result.end()));

  // Check key value pairs are the same
  for (auto i = 0ull; i < ridx_result.size(); i++) {
    EXPECT_EQ(position_result[i], position_in[ridx_result[i]]);
  }
}

TEST(GpuHist, SortPosition) {
  TestSortPosition({1, 2, 1, 2, 1}, 1, 2);
  TestSortPosition({1, 1, 1, 1}, 1, 2);
  TestSortPosition({2, 2, 2, 2}, 1, 2);
  TestSortPosition({1, 2, 1, 2, 3}, 1, 2);
}
}  // namespace tree
}  // namespace xgboost<|MERGE_RESOLUTION|>--- conflicted
+++ resolved
@@ -77,16 +77,10 @@
               0.26f, 0.74f, 1.98f,
               0.26f, 0.71f, 1.83f};
 
-<<<<<<< HEAD
-  shard->InitRowPtrs(batch);
-  shard->InitCompressedData(cmat, batch);
-  
-=======
   auto is_dense = (*dmat)->Info().num_nonzero_ ==
                   (*dmat)->Info().num_row_ * (*dmat)->Info().num_col_;
   shard->InitCompressedData(cmat, batch, is_dense);
 
->>>>>>> 956e73f1
   delete dmat;
 }
 
