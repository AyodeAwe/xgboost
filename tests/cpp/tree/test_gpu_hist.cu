/*!
 * Copyright 2017-2018 XGBoost contributors
 */

#include <thrust/device_vector.h>
#include <xgboost/base.h>
#include <random>
#include "../helpers.h"
#include "gtest/gtest.h"

#include "../../../src/data/sparse_page_source.h"
#include "../../../src/gbm/gbtree_model.h"
#include "../../../src/tree/updater_gpu_hist.cu"
#include "../../../src/tree/updater_gpu_common.cuh"
#include "../../../src/common/common.h"

namespace xgboost {
namespace tree {
<<<<<<< HEAD
TEST(gpu_hist_experimental, TestSparseShard) {
  int rows = 100;
  int columns = 80;
  int max_bins = 4;
  auto dmat = CreateDMatrix(rows, columns, 0.9f);
  common::GHistIndexMatrix gmat;
  gmat.Init((*dmat).get(),max_bins);
  TrainParam p;
  p.max_depth = 6;

  dmlc::DataIter<SparsePage>* iter = (*dmat)->RowIterator();
  iter->BeforeFirst();
  CHECK(iter->Next());
  const SparsePage& batch = iter->Value();
  GPUSet devices = GPUSet::Range(0, 1);
  batch.offset.Reshard(GPUDistribution::Overlap(devices, 1));
  DeviceShard shard(0, 0, 0, rows, p);
  shard.InitRowPtrs(batch);
  shard.InitCompressedData(gmat.cut, batch);
  CHECK(!iter->Next());

  ASSERT_LT(shard.row_stride, columns);

  auto host_gidx_buffer = shard.gidx_buffer.AsVector();

  common::CompressedIterator<uint32_t> gidx(host_gidx_buffer.data(),
                                            gmat.cut.row_ptr.back() + 1);

  for (int i = 0; i < rows; i++) {
    int row_offset = 0;
    for (auto j = gmat.row_ptr[i]; j < gmat.row_ptr[i + 1]; j++) {
      ASSERT_EQ(gidx[i * shard.row_stride + row_offset], gmat.index[j]);
      row_offset++;
    }

    for (; row_offset < shard.row_stride; row_offset++) {
      ASSERT_EQ(gidx[i * shard.row_stride + row_offset], shard.null_gidx_value);
    }
  }
=======
>>>>>>> 8a3d9d1f

void BuildGidx(DeviceShard* shard, int n_rows, int n_cols,
               bst_float sparsity=0) {
  auto dmat = CreateDMatrix(n_rows, n_cols, sparsity, 3);
  const SparsePage& batch = *(*dmat)->GetRowBatches().begin();
  GPUSet devices = GPUSet::Range(0, 1);
  batch.offset.Reshard(GPUDistribution::Overlap(devices, 1));

  common::HistCutMatrix cmat;
  cmat.row_ptr = {0, 3, 6, 9, 12, 15, 18, 21, 24};
  cmat.min_val = {0.1f, 0.2f, 0.3f, 0.1f, 0.2f, 0.3f, 0.2f, 0.2f};
  // 24 cut fields, 3 cut fields for each feature (column).
  cmat.cut = {0.30f, 0.67f, 1.64f,
              0.32f, 0.77f, 1.95f,
              0.29f, 0.70f, 1.80f,
              0.32f, 0.75f, 1.85f,
              0.18f, 0.59f, 1.69f,
              0.25f, 0.74f, 2.00f,
              0.26f, 0.74f, 1.98f,
              0.26f, 0.71f, 1.83f};

  shard->InitRowPtrs(batch);
  shard->InitCompressedData(cmat, batch);
  delete dmat;
}

TEST(GpuHist, BuildGidxDense) {
  int const n_rows = 16, n_cols = 8;
  TrainParam param;
  param.max_depth = 1;
  param.n_gpus = 1;
  param.max_leaves = 0;

  DeviceShard shard(0, 0, n_rows, param);
  BuildGidx(&shard, n_rows, n_cols);

  std::vector<common::CompressedByteT> h_gidx_buffer;
  h_gidx_buffer = shard.gidx_buffer.AsVector();
  common::CompressedIterator<uint32_t> gidx(h_gidx_buffer.data(), 25);

  ASSERT_EQ(shard.row_stride, n_cols);

  std::vector<uint32_t> solution = {
    0, 3, 8,  9, 14, 17, 20, 21,
    0, 4, 7, 10, 14, 16, 19, 22,
    1, 3, 7, 11, 14, 15, 19, 21,
    2, 3, 7,  9, 13, 16, 20, 22,
    2, 3, 6,  9, 12, 16, 20, 21,
    1, 5, 6, 10, 13, 16, 20, 21,
    2, 5, 8,  9, 13, 17, 19, 22,
    2, 4, 6, 10, 14, 17, 19, 21,
    2, 5, 7,  9, 13, 16, 19, 22,
    0, 3, 8, 10, 12, 16, 19, 22,
    1, 3, 7, 10, 13, 16, 19, 21,
    1, 3, 8, 10, 13, 17, 20, 22,
    2, 4, 6,  9, 14, 15, 19, 22,
    1, 4, 6,  9, 13, 16, 19, 21,
    2, 4, 8, 10, 14, 15, 19, 22,
    1, 4, 7, 10, 14, 16, 19, 21,
  };
  for (size_t i = 0; i < n_rows * n_cols; ++i) {
    ASSERT_EQ(solution[i], gidx[i]);
  }
}

TEST(GpuHist, BuildGidxSparse) {
  int const n_rows = 16, n_cols = 8;
  TrainParam param;
  param.max_depth = 1;
  param.n_gpus = 1;
  param.max_leaves = 0;

  DeviceShard shard(0, 0, n_rows, param);
  BuildGidx(&shard, n_rows, n_cols, 0.9f);

  std::vector<common::CompressedByteT> h_gidx_buffer;
  h_gidx_buffer = shard.gidx_buffer.AsVector();
  common::CompressedIterator<uint32_t> gidx(h_gidx_buffer.data(), 25);

  ASSERT_LE(shard.row_stride, 3);

  // row_stride = 3, 16 rows, 48 entries for ELLPack
  std::vector<uint32_t> solution = {
    15, 24, 24,  0, 24, 24, 24, 24, 24, 24, 24, 24, 20, 24, 24, 24,
    24, 24, 24, 24, 24,  5, 24, 24,  0, 16, 24, 15, 24, 24, 24, 24,
    24,  7, 14, 16,  4, 24, 24, 24, 24, 24,  9, 24, 24,  1, 24, 24
  };
  for (size_t i = 0; i < n_rows * shard.row_stride; ++i) {
    ASSERT_EQ(solution[i], gidx[i]);
  }
}

std::vector<GradientPairPrecise> GetHostHistGpair() {
  // 24 bins, 3 bins for each feature (column).
  std::vector<GradientPairPrecise> hist_gpair = {
    {0.8314f, 0.7147f}, {1.7989f, 3.7312f}, {3.3846f, 3.4598f},
    {2.9277f, 3.5886f}, {1.8429f, 2.4152f}, {1.2443f, 1.9019f},
    {1.6380f, 2.9174f}, {1.5657f, 2.5107f}, {2.8111f, 2.4776f},
    {2.1322f, 3.0651f}, {3.2927f, 3.8540f}, {0.5899f, 0.9866f},
    {1.5185f, 1.6263f}, {2.0686f, 3.1844f}, {2.4278f, 3.0950f},
    {1.5105f, 2.1403f}, {2.6922f, 4.2217f}, {1.8122f, 1.5437f},
    {0.0000f, 0.0000f}, {4.3245f, 5.7955f}, {1.6903f, 2.1103f},
    {2.4012f, 4.4754f}, {3.6136f, 3.4303f}, {0.0000f, 0.0000f}
  };
  return hist_gpair;
}

void TestBuildHist(GPUHistBuilderBase& builder) {
  int const n_rows = 16, n_cols = 8;

  TrainParam param;
  param.max_depth = 6;
  param.n_gpus = 1;
  param.max_leaves = 0;

  DeviceShard shard(0, 0, n_rows, param);

  BuildGidx(&shard, n_rows, n_cols);

  xgboost::SimpleLCG gen;
  xgboost::SimpleRealUniformDistribution<bst_float> dist(0.0f, 1.0f);
  std::vector<GradientPair> h_gpair(n_rows);
  for (size_t i = 0; i < h_gpair.size(); ++i) {
    bst_float grad = dist(&gen);
    bst_float hess = dist(&gen);
    h_gpair[i] = GradientPair(grad, hess);
  }

  thrust::device_vector<GradientPair> gpair (n_rows);
  gpair = h_gpair;

  int num_symbols = shard.n_bins + 1;

  thrust::host_vector<common::CompressedByteT> h_gidx_buffer (
      shard.gidx_buffer.Size());

  common::CompressedByteT* d_gidx_buffer_ptr = shard.gidx_buffer.Data();
  dh::safe_cuda(cudaMemcpy(h_gidx_buffer.data(), d_gidx_buffer_ptr,
                           sizeof(common::CompressedByteT) * shard.gidx_buffer.Size(),
                           cudaMemcpyDeviceToHost));
  auto gidx = common::CompressedIterator<uint32_t>(h_gidx_buffer.data(),
                                                   num_symbols);

  shard.ridx_segments.resize(1);
  shard.ridx_segments[0] = Segment(0, n_rows);
  shard.hist.AllocateHistogram(0);
  shard.gpair.copy(gpair.begin(), gpair.end());
  thrust::sequence(shard.ridx.CurrentDVec().tbegin(),
                   shard.ridx.CurrentDVec().tend());

  builder.Build(&shard, 0);
  DeviceHistogram d_hist = shard.hist;

  auto node_histogram = d_hist.GetNodeHistogram(0);
  // d_hist.data stored in float, not gradient pair
  thrust::host_vector<GradientPairSumT> h_result (d_hist.data.size()/2);
  size_t data_size = sizeof(GradientPairSumT) / (
      sizeof(GradientPairSumT) / sizeof(GradientPairSumT::ValueT));
  data_size *= d_hist.data.size();
  dh::safe_cuda(cudaMemcpy(h_result.data(), node_histogram.data(), data_size,
                           cudaMemcpyDeviceToHost));

  std::vector<GradientPairPrecise> solution = GetHostHistGpair();
  std::cout << std::fixed;
  for (size_t i = 0; i < h_result.size(); ++i) {
    EXPECT_NEAR(h_result[i].GetGrad(), solution[i].GetGrad(), 0.01f);
    EXPECT_NEAR(h_result[i].GetHess(), solution[i].GetHess(), 0.01f);
  }
}

TEST(GpuHist, BuildHistGlobalMem) {
  GlobalMemHistBuilder builder;
  TestBuildHist(builder);
}

TEST(GpuHist, BuildHistSharedMem) {
  SharedMemHistBuilder builder;
  TestBuildHist(builder);
}

common::HistCutMatrix GetHostCutMatrix () {
  common::HistCutMatrix cmat;
  cmat.row_ptr = {0, 3, 6, 9, 12, 15, 18, 21, 24};
  cmat.min_val = {0.1f, 0.2f, 0.3f, 0.1f, 0.2f, 0.3f, 0.2f, 0.2f};
  // 24 cut fields, 3 cut fields for each feature (column).
  // Each row of the cut represents the cuts for a data column.
  cmat.cut = {0.30f, 0.67f, 1.64f,
              0.32f, 0.77f, 1.95f,
              0.29f, 0.70f, 1.80f,
              0.32f, 0.75f, 1.85f,
              0.18f, 0.59f, 1.69f,
              0.25f, 0.74f, 2.00f,
              0.26f, 0.74f, 1.98f,
              0.26f, 0.71f, 1.83f};
  return cmat;
}

// TODO(trivialfis): This test is over simplified.
TEST(GpuHist, EvaluateSplits) {
  constexpr int n_rows = 16;
  constexpr int n_cols = 8;

  TrainParam param;
  param.max_depth = 1;
  param.n_gpus = 1;
  param.colsample_bylevel = 1;
  param.colsample_bytree = 1;
  param.min_child_weight = 0.01;

  // Disable all parameters.
  param.reg_alpha = 0.0;
  param.reg_lambda = 0;
  param.max_delta_step = 0.0;

  for (size_t i = 0; i < n_cols; ++i) {
    param.monotone_constraints.emplace_back(0);
  }

  int max_bins = 4;

<<<<<<< HEAD
  dmlc::DataIter<SparsePage>* iter = (*dmat)->RowIterator();
  iter->BeforeFirst();
  CHECK(iter->Next());
  const SparsePage& batch = iter->Value();
  GPUSet devices = GPUSet::Range(0, 1);
  batch.offset.Reshard(GPUDistribution::Overlap(devices, 1));
  DeviceShard shard(0, 0, 0, rows, p);
  shard.InitRowPtrs(batch);
  shard.InitCompressedData(gmat.cut, batch);
  CHECK(!iter->Next());
=======
  // Initialize DeviceShard
  std::unique_ptr<DeviceShard> shard {new DeviceShard(0, 0, n_rows, param)};
  // Initialize DeviceShard::node_sum_gradients
  shard->node_sum_gradients = {{6.4f, 12.8f}};

  // Initialize DeviceShard::cut
  common::HistCutMatrix cmat = GetHostCutMatrix();

  // Copy cut matrix to device.
  DeviceShard::DeviceHistCutMatrix cut;
  shard->ba.Allocate(0, true,
                     &(shard->cut_.feature_segments), cmat.row_ptr.size(),
                     &(shard->cut_.min_fvalue), cmat.min_val.size(),
                     &(shard->cut_.gidx_fvalue_map), 24,
                     &(shard->monotone_constraints), n_cols);
  shard->cut_.feature_segments.copy(cmat.row_ptr.begin(), cmat.row_ptr.end());
  shard->cut_.gidx_fvalue_map.copy(cmat.cut.begin(), cmat.cut.end());
  shard->monotone_constraints.copy(param.monotone_constraints.begin(),
                                   param.monotone_constraints.end());

  // Initialize DeviceShard::hist
  shard->hist.Init(0, (max_bins - 1) * n_cols);
  shard->hist.AllocateHistogram(0);
  // Each row of hist_gpair represents gpairs for one feature.
  // Each entry represents a bin.
  std::vector<GradientPairPrecise> hist_gpair = GetHostHistGpair();
  std::vector<bst_float> hist;
  for (auto pair : hist_gpair) {
    hist.push_back(pair.GetGrad());
    hist.push_back(pair.GetHess());
  }
>>>>>>> 8a3d9d1f

  ASSERT_EQ(shard->hist.data.size(), hist.size());
  thrust::copy(hist.begin(), hist.end(),
               shard->hist.data.begin());


  // Initialize GPUHistMaker
  GPUHistMaker hist_maker = GPUHistMaker();
  hist_maker.param_ = param;
  hist_maker.shards_.push_back(std::move(shard));
  hist_maker.column_sampler_.Init(n_cols,
                                  param.colsample_bylevel,
                                  param.colsample_bytree,
                                  false);

  RegTree tree;
  tree.InitModel();

  MetaInfo info;
  info.num_row_ = n_rows;
  info.num_col_ = n_cols;

  hist_maker.info_ = &info;
  hist_maker.node_value_constraints_.resize(1);
  hist_maker.node_value_constraints_[0].lower_bound = -1.0;
  hist_maker.node_value_constraints_[0].upper_bound = 1.0;

  DeviceSplitCandidate res =
      hist_maker.EvaluateSplit(0, &tree);

  ASSERT_EQ(res.findex, 7);
  ASSERT_NEAR(res.fvalue, 0.26, xgboost::kRtEps);
}

TEST(GpuHist, ApplySplit) {
  GPUHistMaker hist_maker = GPUHistMaker();
  int constexpr nid = 0;
  int constexpr n_rows = 16;
  int constexpr n_cols = 8;

  TrainParam param;
  param.silent = true;

  // Initialize shard
  for (size_t i = 0; i < n_cols; ++i) {
    param.monotone_constraints.emplace_back(0);
  }

  hist_maker.shards_.resize(1);
  hist_maker.shards_[0].reset(new DeviceShard(0, 0, n_rows, param));

  auto& shard = hist_maker.shards_.at(0);
  shard->ridx_segments.resize(3);  // 3 nodes.
  shard->node_sum_gradients.resize(3);

  shard->ridx_segments[0] = Segment(0, n_rows);
  shard->ba.Allocate(0, true, &(shard->ridx), n_rows,
                     &(shard->position), n_rows);
  shard->row_stride = n_cols;
  thrust::sequence(shard->ridx.CurrentDVec().tbegin(),
                   shard->ridx.CurrentDVec().tend());
  // Initialize GPUHistMaker
  hist_maker.param_ = param;
  RegTree tree;
  tree.InitModel();

  DeviceSplitCandidate candidate;
  candidate.Update(2, kLeftDir,
                   0.59, 4,  // fvalue has to be equal to one of the cut field
                   GradientPair(8.2, 2.8), GradientPair(6.3, 3.6),
                   GPUTrainingParam(param));
  GPUHistMaker::ExpandEntry candidate_entry {0, 0, candidate, 0};
  candidate_entry.nid = nid;

  auto const& nodes = tree.GetNodes();
  size_t n_nodes = nodes.size();

  // Used to get bin_id in update position.
  common::HistCutMatrix cmat = GetHostCutMatrix();
  hist_maker.hmat_ = cmat;

  MetaInfo info;
  info.num_row_ = n_rows;
  info.num_col_ = n_cols;
  info.num_nonzero_ = n_rows * n_cols;  // Dense

  // Initialize gidx
  int n_bins = 24;
  int row_stride = n_cols;
  int num_symbols = n_bins + 1;
  size_t compressed_size_bytes =
      common::CompressedBufferWriter::CalculateBufferSize(
          row_stride * n_rows, num_symbols);
  shard->ba.Allocate(0, param.silent,
                     &(shard->gidx_buffer), compressed_size_bytes);

  common::CompressedBufferWriter wr(num_symbols);
  std::vector<int> h_gidx (n_rows * row_stride);
  std::iota(h_gidx.begin(), h_gidx.end(), 0);
  std::vector<common::CompressedByteT> h_gidx_compressed (compressed_size_bytes);

  wr.Write(h_gidx_compressed.data(), h_gidx.begin(), h_gidx.end());
  shard->gidx_buffer.copy(h_gidx_compressed.begin(), h_gidx_compressed.end());

  shard->gidx = common::CompressedIterator<uint32_t>(
      shard->gidx_buffer.Data(), num_symbols);

  hist_maker.info_ = &info;
  hist_maker.ApplySplit(candidate_entry, &tree);

  ASSERT_FALSE(tree[nid].IsLeaf());

  int left_nidx = tree[nid].LeftChild();
  int right_nidx = tree[nid].RightChild();

  ASSERT_EQ(shard->ridx_segments[left_nidx].begin, 0);
  ASSERT_EQ(shard->ridx_segments[left_nidx].end, 6);
  ASSERT_EQ(shard->ridx_segments[right_nidx].begin, 6);
  ASSERT_EQ(shard->ridx_segments[right_nidx].end, 16);
}

void TestSortPosition(const std::vector<int>& position_in, int left_idx,
                      int right_idx) {
  int left_count = std::count(position_in.begin(), position_in.end(), left_idx);
  thrust::device_vector<int> position = position_in;
  thrust::device_vector<int> position_out(position.size());

  thrust::device_vector<bst_uint> ridx(position.size());
  thrust::sequence(ridx.begin(), ridx.end());
  thrust::device_vector<bst_uint> ridx_out(ridx.size());
  dh::CubMemory tmp;
  SortPosition(
      &tmp, common::Span<int>(position.data().get(), position.size()),
      common::Span<int>(position_out.data().get(), position_out.size()),
      common::Span<bst_uint>(ridx.data().get(), ridx.size()),
      common::Span<bst_uint>(ridx_out.data().get(), ridx_out.size()), left_idx,
      right_idx, left_count);
  thrust::host_vector<int> position_result = position_out;
  thrust::host_vector<int> ridx_result = ridx_out;

  // Check position is sorted
  EXPECT_TRUE(std::is_sorted(position_result.begin(), position_result.end()));
  // Check row indices are sorted inside left and right segment
  EXPECT_TRUE(
      std::is_sorted(ridx_result.begin(), ridx_result.begin() + left_count));
  EXPECT_TRUE(
      std::is_sorted(ridx_result.begin() + left_count, ridx_result.end()));

  // Check key value pairs are the same
  for (auto i = 0ull; i < ridx_result.size(); i++) {
    EXPECT_EQ(position_result[i], position_in[ridx_result[i]]);
  }
}

TEST(GpuHist, SortPosition) {
  TestSortPosition({1, 2, 1, 2, 1}, 1, 2);
  TestSortPosition({1, 1, 1, 1}, 1, 2);
  TestSortPosition({2, 2, 2, 2}, 1, 2);
  TestSortPosition({1, 2, 1, 2, 3}, 1, 2);
}
}  // namespace tree
}  // namespace xgboost<|MERGE_RESOLUTION|>--- conflicted
+++ resolved
@@ -16,48 +16,6 @@
 
 namespace xgboost {
 namespace tree {
-<<<<<<< HEAD
-TEST(gpu_hist_experimental, TestSparseShard) {
-  int rows = 100;
-  int columns = 80;
-  int max_bins = 4;
-  auto dmat = CreateDMatrix(rows, columns, 0.9f);
-  common::GHistIndexMatrix gmat;
-  gmat.Init((*dmat).get(),max_bins);
-  TrainParam p;
-  p.max_depth = 6;
-
-  dmlc::DataIter<SparsePage>* iter = (*dmat)->RowIterator();
-  iter->BeforeFirst();
-  CHECK(iter->Next());
-  const SparsePage& batch = iter->Value();
-  GPUSet devices = GPUSet::Range(0, 1);
-  batch.offset.Reshard(GPUDistribution::Overlap(devices, 1));
-  DeviceShard shard(0, 0, 0, rows, p);
-  shard.InitRowPtrs(batch);
-  shard.InitCompressedData(gmat.cut, batch);
-  CHECK(!iter->Next());
-
-  ASSERT_LT(shard.row_stride, columns);
-
-  auto host_gidx_buffer = shard.gidx_buffer.AsVector();
-
-  common::CompressedIterator<uint32_t> gidx(host_gidx_buffer.data(),
-                                            gmat.cut.row_ptr.back() + 1);
-
-  for (int i = 0; i < rows; i++) {
-    int row_offset = 0;
-    for (auto j = gmat.row_ptr[i]; j < gmat.row_ptr[i + 1]; j++) {
-      ASSERT_EQ(gidx[i * shard.row_stride + row_offset], gmat.index[j]);
-      row_offset++;
-    }
-
-    for (; row_offset < shard.row_stride; row_offset++) {
-      ASSERT_EQ(gidx[i * shard.row_stride + row_offset], shard.null_gidx_value);
-    }
-  }
-=======
->>>>>>> 8a3d9d1f
 
 void BuildGidx(DeviceShard* shard, int n_rows, int n_cols,
                bst_float sparsity=0) {
@@ -278,18 +236,6 @@
 
   int max_bins = 4;
 
-<<<<<<< HEAD
-  dmlc::DataIter<SparsePage>* iter = (*dmat)->RowIterator();
-  iter->BeforeFirst();
-  CHECK(iter->Next());
-  const SparsePage& batch = iter->Value();
-  GPUSet devices = GPUSet::Range(0, 1);
-  batch.offset.Reshard(GPUDistribution::Overlap(devices, 1));
-  DeviceShard shard(0, 0, 0, rows, p);
-  shard.InitRowPtrs(batch);
-  shard.InitCompressedData(gmat.cut, batch);
-  CHECK(!iter->Next());
-=======
   // Initialize DeviceShard
   std::unique_ptr<DeviceShard> shard {new DeviceShard(0, 0, n_rows, param)};
   // Initialize DeviceShard::node_sum_gradients
@@ -321,7 +267,6 @@
     hist.push_back(pair.GetGrad());
     hist.push_back(pair.GetHess());
   }
->>>>>>> 8a3d9d1f
 
   ASSERT_EQ(shard->hist.data.size(), hist.size());
   thrust::copy(hist.begin(), hist.end(),
