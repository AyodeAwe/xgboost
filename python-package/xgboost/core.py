--- conflicted
+++ resolved
@@ -397,14 +397,10 @@
             handle = ctypes.c_void_p()
             _check_call(_LIB.XGDMatrixCreateFromFile(c_str(data),
                                                      ctypes.c_int(silent),
-<<<<<<< HEAD
-                                                     ctypes.byref(self.handle)))
+                                                     ctypes.byref(handle)))
+            self.handle = handle
         elif isinstance(data, CUDF):
             self._init_from_cudf(data)
-=======
-                                                     ctypes.byref(handle)))
-            self.handle = handle
->>>>>>> 956e73f1
         elif isinstance(data, scipy.sparse.csr_matrix):
             self._init_from_csr(data)
         elif isinstance(data, scipy.sparse.csc_matrix):
